--- conflicted
+++ resolved
@@ -39,11 +39,7 @@
 }
 
 /**
-<<<<<<< HEAD
- * Check six is the maximum visible items in a match list.
-=======
  * Check the maximum visible items in a match list.
->>>>>>> 6a1fcd7e
  */
 var testVisibleItemsMax = function() {
   // Open some local pages to set up the test environment
@@ -78,8 +74,4 @@
                "Number of visible rows should equal max rows");
 
   locationBar.autoCompleteResults.close();
-<<<<<<< HEAD
-}
-=======
-}
->>>>>>> 6a1fcd7e
+}