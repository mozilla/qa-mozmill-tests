--- conflicted
+++ resolved
@@ -18,11 +18,7 @@
   aModule.controller = mozmill.getBrowserController();
   aModule.pbWindow = new privateBrowsing.PrivateBrowsingWindow();
 
-<<<<<<< HEAD
-  tabs.closeAllTabs(controller);
-=======
   tabs.closeAllTabs(aModule.controller);
->>>>>>> d2340b29
 
   // Clear cache after closing all tabs in order to avoid
   // having about:newtab as a disk entry
