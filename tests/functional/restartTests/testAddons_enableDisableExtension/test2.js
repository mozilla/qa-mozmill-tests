/* This Source Code Form is subject to the terms of the Mozilla Public
 * License, v. 2.0. If a copy of the MPL was not distributed with this
 * file, You can obtain one at http://mozilla.org/MPL/2.0/. */

"use strict";

// Include required modules
var addons = require("../../../../lib/addons");
var tabs = require("../../../../lib/tabs");

const BASE_URL = collector.addHttpResource("../../../../data/");
const TEST_DATA = BASE_URL + "layout/mozilla.html";

const TIMEOUT_USERSHUTDOWN = 2000;

function setupModule(aModule) {
  aModule.controller = mozmill.getBrowserController();

  aModule.addonsManager = new addons.AddonsManager(aModule.controller);
  addons.setDiscoveryPaneURL(TEST_DATA);

  tabs.closeAllTabs(aModule.controller);

  aModule.installedAddon = null;
<<<<<<< HEAD
=======
}

function teardownModule(aModule) {
  // Bug 886811
  // Mozmill 1.5 does not have the restartApplication method on the controller.
  // startUserShutdown is broken in mozmill-2.0
  if ("restartApplication" in aModule.controller) {
    aModule.controller.restartApplication();
  }
  else {
    // Click on the list view restart link
    var restartLink = aModule.addonsManager.getElement({type: "listView_restartLink",
                                                        parent: aModule.installedAddon});

    // User initiated restart
    aModule.controller.startUserShutdown(TIMEOUT_USERSHUTDOWN, true);
    aModule.controller.click(restartLink);
  }
>>>>>>> dd8ab089
}

function teardownModule(aModule) {
  // Bug 886811
  // Mozmill 1.5 does not have the restartApplication method on the controller.
  // startUserShutdown is broken in mozmill-2.0
  if ("restartApplication" in aModule.controller) {
    aModule.controller.restartApplication();
  }
  else {
    // Click on the list view restart link
    var restartLink = aModule.addonsManager.getElement({type: "listView_restartLink",
                                                        parent: aModule.installedAddon});

    // User initiated restart
    aModule.controller.startUserShutdown(TIMEOUT_USERSHUTDOWN, true);
    aModule.controller.click(restartLink);
  }
 }

/**
* Test disable an extension
*/
function testDisableExtension() {
  addonsManager.open();

  // Get the extensions pane
  addonsManager.setCategory({
    category: addonsManager.getCategoryById({id: "extension"})
  });

  // Get the addon by name
  var addon = addonsManager.getAddons({attribute: "value",
                                       value: persisted.addon.id})[0];

  // Disable the addon
  addonsManager.disableAddon({addon: addon});

  // We need access to this addon in teardownModule
  installedAddon = addon;
}<|MERGE_RESOLUTION|>--- conflicted
+++ resolved
@@ -22,8 +22,6 @@
   tabs.closeAllTabs(aModule.controller);
 
   aModule.installedAddon = null;
-<<<<<<< HEAD
-=======
 }
 
 function teardownModule(aModule) {
@@ -42,26 +40,7 @@
     aModule.controller.startUserShutdown(TIMEOUT_USERSHUTDOWN, true);
     aModule.controller.click(restartLink);
   }
->>>>>>> dd8ab089
 }
-
-function teardownModule(aModule) {
-  // Bug 886811
-  // Mozmill 1.5 does not have the restartApplication method on the controller.
-  // startUserShutdown is broken in mozmill-2.0
-  if ("restartApplication" in aModule.controller) {
-    aModule.controller.restartApplication();
-  }
-  else {
-    // Click on the list view restart link
-    var restartLink = aModule.addonsManager.getElement({type: "listView_restartLink",
-                                                        parent: aModule.installedAddon});
-
-    // User initiated restart
-    aModule.controller.startUserShutdown(TIMEOUT_USERSHUTDOWN, true);
-    aModule.controller.click(restartLink);
-  }
- }
 
 /**
 * Test disable an extension
