/* This Source Code Form is subject to the terms of the Mozilla Public
 * License, v. 2.0. If a copy of the MPL was not distributed with this
 * file, You can obtain one at http://mozilla.org/MPL/2.0/. */

"use strict";

// Include required modules
var prefs = require("../../../../lib/prefs");

const BROWSER_HOME_PAGE = 'browser.startup.homepage';
const BROWSER_STARTUP_PAGE = 'browser.startup.page';
const PROXY_TYPE = 'network.proxy.type';

/**
 * Sets browser start up page, home page, and proxy settings
 */
<<<<<<< HEAD
var setupModule = function() {
  controller = mozmill.getBrowserController();

  // Set browser home page to about:blank
  prefs.preferences.setPref(BROWSER_HOME_PAGE, "about:blank");

  // Set browser start up to display current home page
  prefs.preferences.setPref(BROWSER_STARTUP_PAGE, 1);

  // Set the proxy type in connection settings to 'Auto-detect proxy settings ...'
  prefs.preferences.setPref(PROXY_TYPE, 4);
}

function teardownModule() {
  // Bug 867217
  // Mozmill 1.5 does not have the restartApplication method on the controller.
  // Remove condition when transitioned to 2.0
  if ("restartApplication" in controller) {
    controller.restartApplication();
=======
var setupModule = function(aModule) {
  // Set browser home page to about:blank
  prefs.preferences.setPref(BROWSER_HOME_PAGE, "about:blank");

  // Set browser start up to display current home page
  prefs.preferences.setPref(BROWSER_STARTUP_PAGE, 1);

  // Set the proxy type in connection settings to 'Auto-detect proxy settings ...'
  prefs.preferences.setPref(PROXY_TYPE, 4);

  aModule.controller = mozmill.getBrowserController();
}

function teardownModule(aModule) {
  // Bug 867217
  // Mozmill 1.5 does not have the restartApplication method on the controller.
  // Remove condition when transitioned to 2.0
  if ("restartApplication" in aModule.controller) {
    aModule.controller.restartApplication();
>>>>>>> d2340b29
  }
}<|MERGE_RESOLUTION|>--- conflicted
+++ resolved
@@ -14,27 +14,6 @@
 /**
  * Sets browser start up page, home page, and proxy settings
  */
-<<<<<<< HEAD
-var setupModule = function() {
-  controller = mozmill.getBrowserController();
-
-  // Set browser home page to about:blank
-  prefs.preferences.setPref(BROWSER_HOME_PAGE, "about:blank");
-
-  // Set browser start up to display current home page
-  prefs.preferences.setPref(BROWSER_STARTUP_PAGE, 1);
-
-  // Set the proxy type in connection settings to 'Auto-detect proxy settings ...'
-  prefs.preferences.setPref(PROXY_TYPE, 4);
-}
-
-function teardownModule() {
-  // Bug 867217
-  // Mozmill 1.5 does not have the restartApplication method on the controller.
-  // Remove condition when transitioned to 2.0
-  if ("restartApplication" in controller) {
-    controller.restartApplication();
-=======
 var setupModule = function(aModule) {
   // Set browser home page to about:blank
   prefs.preferences.setPref(BROWSER_HOME_PAGE, "about:blank");
@@ -54,6 +33,5 @@
   // Remove condition when transitioned to 2.0
   if ("restartApplication" in aModule.controller) {
     aModule.controller.restartApplication();
->>>>>>> d2340b29
   }
 }