/* This Source Code Form is subject to the terms of the Mozilla Public
 * License, v. 2.0. If a copy of the MPL was not distributed with this
 * file, You can obtain one at http://mozilla.org/MPL/2.0/. */

"use strict";

// Include required modules
var {expect} = require("../../../../lib/assertions");
var softwareUpdate = require("../../../../lib/software-update");

function setupModule(aModule) {
  aModule.controller = mozmill.getBrowserController();
  aModule.update = new softwareUpdate.softwareUpdate();

  if (!aModule.update.allowed)
    testSoftwareUpdateAutoProxy.__force_skip__ = "No permission to update Firefox.";
}

<<<<<<< HEAD
function teardownModule() {
  // Bug 867217
  // Mozmill 1.5 does not have the restartApplication method on the controller.
  // Remove condition when transitioned to 2.0
  if ("restartApplication" in controller) {
    controller.restartApplication(null, true);
=======
function teardownModule(aModule) {
  // Bug 867217
  // Mozmill 1.5 does not have the restartApplication method on the controller.
  // Remove condition when transitioned to 2.0
  if ("restartApplication" in aModule.controller) {
    aModule.controller.restartApplication(null, true);
>>>>>>> d2340b29
  }
}

/**
 * Performs a check for a software update failure: 'Update XML file malformed (200)'
 */
function testSoftwareUpdateAutoProxy() {
  // Open the software update dialog and wait until the check has been finished
  update.openDialog(controller);
  update.waitForCheckFinished();

  expect.notEqual(update.currentPage, softwareUpdate.WIZARD_PAGES.errors,
                  "Update dialog wizard doesn't show 'Update XML file malformed (200)' error.");

  update.closeDialog();
}<|MERGE_RESOLUTION|>--- conflicted
+++ resolved
@@ -16,21 +16,12 @@
     testSoftwareUpdateAutoProxy.__force_skip__ = "No permission to update Firefox.";
 }
 
-<<<<<<< HEAD
-function teardownModule() {
-  // Bug 867217
-  // Mozmill 1.5 does not have the restartApplication method on the controller.
-  // Remove condition when transitioned to 2.0
-  if ("restartApplication" in controller) {
-    controller.restartApplication(null, true);
-=======
 function teardownModule(aModule) {
   // Bug 867217
   // Mozmill 1.5 does not have the restartApplication method on the controller.
   // Remove condition when transitioned to 2.0
   if ("restartApplication" in aModule.controller) {
     aModule.controller.restartApplication(null, true);
->>>>>>> d2340b29
   }
 }
 
