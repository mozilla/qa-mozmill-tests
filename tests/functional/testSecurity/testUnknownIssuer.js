--- conflicted
+++ resolved
@@ -5,15 +5,10 @@
 // Include necessary modules
 var { assert, expect } = require("../../../lib/assertions");
 
-const TIMEOUT = 5000;
-<<<<<<< HEAD
+const TEST_DATA = "https://ssl-unknownissuer.mozqa.com";
 
-=======
->>>>>>> 55b47f82
-const TEST_URL = "https://ssl-unknownissuer.mozqa.com";
-
-var setupModule = function(module) {
-  module.controller = mozmill.getBrowserController();
+var setupModule = function(aModule) {
+  aModule.controller = mozmill.getBrowserController();
 }
 
 /**
