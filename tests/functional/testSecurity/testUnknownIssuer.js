--- conflicted
+++ resolved
@@ -5,11 +5,7 @@
 // Include necessary modules
 var { assert, expect } = require("../../../lib/assertions");
 
-<<<<<<< HEAD
-const TEST_URL = "https://ssl-unknownissuer.mozqa.com";
-=======
 const TEST_DATA = "https://ssl-unknownissuer.mozqa.com";
->>>>>>> 5e5dc0e7
 
 var setupModule = function(aModule) {
   aModule.controller = mozmill.getBrowserController();
