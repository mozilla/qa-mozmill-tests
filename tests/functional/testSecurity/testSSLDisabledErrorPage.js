/* This Source Code Form is subject to the terms of the Mozilla Public
 * License, v. 2.0. If a copy of the MPL was not distributed with this
 * file, You can obtain one at http://mozilla.org/MPL/2.0/. */

// Include necessary modules
var { assert, expect } = require("../../../lib/assertions");
var prefs = require("../../../lib/prefs");
var tabs = require("../../../lib/tabs");
var utils = require("../../../lib/utils");

const TEST_DATA = "https://mail.mozilla.org";

const PREF_KEEP_ALIVE = "network.http.keep-alive";
const PREF_SSL_3 = "security.enable_ssl3";
const PREF_TLS = "security.enable_tls";

<<<<<<< HEAD
const TIMEOUT = 5000;
const TEST_URL = "https://mail.mozilla.org";

=======
>>>>>>> ea8c0151
// TODO: move the dtds to a SecurityAPI, if one will be created
const DTDS = ["chrome://browser/locale/netError.dtd"];
const PROPERTY = "chrome://pipnss/locale/pipnss.properties";

var setupModule = function(module) {
  module.controller = mozmill.getBrowserController();

  tabs.closeAllTabs(controller);

  // XXX: Bug 513129
  //      Disable Keep-alive connections
  prefs.preferences.setPref(PREF_KEEP_ALIVE, false);

  // Disable SSL 3.0 and TLS for secure connections
  prefs.preferences.setPref(PREF_SSL_3, false);
  prefs.preferences.setPref(PREF_TLS, false);
}

var teardownModule = function(module) {
  // Reset the SSL and TLS pref
  prefs.preferences.clearUserPref(PREF_SSL_3);
  prefs.preferences.clearUserPref(PREF_TLS);

  // XXX: Bug 513129
  //      Re-enable Keep-alive connections
  prefs.preferences.clearUserPref(PREF_KEEP_ALIVE);
}

/**
 * Test that SSL and TLS are checked by default
 *
 */
var testDisableSSL = function() {
  // Open the test page
  controller.open(TEST_DATA);
  controller.waitForPageLoad();

  // Verify "Secure Connection Failed" error page title
  var title = new elementslib.ID(controller.tabs.activeTab, "errorTitleText");
  controller.waitForElement(title);

  var nssFailure2title = utils.getEntity(DTDS, "nssFailure2.title")
  expect.equal(title.getNode().textContent, nssFailure2title,
               "The correct SSL error title is shown");

  // Verify "Try Again" button appears
  var tryAgain = new elementslib.ID(controller.tabs.activeTab, "errorTryAgain");
  assert.ok(tryAgain.exists(), "'Try again' button has been found");

  // Verify the error message is correct
  var text = new elementslib.ID(controller.tabs.activeTab, "errorShortDescText");
  controller.waitForElement(text);

  expect.contain(text.getNode().textContent, 'ssl_error_ssl_disabled',
                 "The SSL error message contains disabled information");

  expect.contain(text.getNode().textContent, 'mail.mozilla.org',
                 "The SSL error message contains domain name");

  var PSMERR_SSL_Disabled = utils.getProperty(PROPERTY, 'PSMERR_SSL_Disabled');
  expect.contain(text.getNode().textContent, PSMERR_SSL_Disabled,
                 "The SSL error message contains disabled property");
}

setupModule.__force_skip__ = "Bug 861521 - Test failure 'Timeout exceeded " + 
                             "for waitForElement ID: errorTitleText'";
teardownModule.__force_skip__ = "Bug 861521 - Test failure 'Timeout exceeded " + 
                                "for waitForElement ID: errorTitleText'";<|MERGE_RESOLUTION|>--- conflicted
+++ resolved
@@ -14,12 +14,6 @@
 const PREF_SSL_3 = "security.enable_ssl3";
 const PREF_TLS = "security.enable_tls";
 
-<<<<<<< HEAD
-const TIMEOUT = 5000;
-const TEST_URL = "https://mail.mozilla.org";
-
-=======
->>>>>>> ea8c0151
 // TODO: move the dtds to a SecurityAPI, if one will be created
 const DTDS = ["chrome://browser/locale/netError.dtd"];
 const PROPERTY = "chrome://pipnss/locale/pipnss.properties";
