/* This Source Code Form is subject to the terms of the Mozilla Public
 * License, v. 2.0. If a copy of the MPL was not distributed with this
 * file, You can obtain one at http://mozilla.org/MPL/2.0/. */

"use strict";

// Include required modules
var { assert } = require("../../../../lib/assertions");
var endurance = require("../../../lib/endurance");
var tabs = require("../../../lib/tabs");

const TEST_DATA = "http://www.mozqa.com/data/firefox/video/" +
                  "test_ogv_video_60s.html";

const SKIP_VALUE = 5;

function setupModule(aModule) {
  aModule.controller = mozmill.getBrowserController();
  aModule.enduranceManager = new endurance.EnduranceManager(aModule.controller);
  aModule.tabBrowser = new tabs.tabBrowser(aModule.controller);
}

function teardownModule(aModule) {
  aModule.tabBrowser.closeAllTabs();
}

function testVideo_OGVBuffering() {
  enduranceManager.run(function () {
    // Clearing the cache between iterations
<<<<<<< HEAD
    var cs = Cc["@mozilla.org/netwerk/cache-storage-service;1"].
             getService(Ci.nsICacheStorageService);
=======
    var cs = Cc["@mozilla.org/netwerk/cache-storage-service;1"]
             .getService(Ci.nsICacheStorageService);
>>>>>>> 9f05b510
    cs.clear();

    enduranceManager.addCheckpoint("Load a web page with HTML5 Video");
    controller.open(TEST_DATA);
    controller.waitForPageLoad();

    var movie = new elementslib.ID(controller.window.document, "movie");
    var playButton = new elementslib.ID(controller.window.document, "play");
    var skipField = new elementslib.ID(controller.window.document, "skipField");
    var skipButton = new elementslib.ID(controller.window.document, "skip");

    // We wait for the video to be available before playing
    assert.waitFor(function () {
      return movie.getNode().readyState === movie.getNode().HAVE_ENOUGH_DATA;
    }, "Video data is available");

    enduranceManager.addCheckpoint("Video is ready to play");
    controller.click(playButton);

    skipField.getNode().value = SKIP_VALUE;
    controller.click(skipButton);

    // We wait for the video to start playing again
    assert.waitFor(function () {
      return movie.getNode().readyState === movie.getNode().HAVE_ENOUGH_DATA;
    }, "Video has loaded and skipped to the expected timeframe");
    enduranceManager.addCheckpoint("Video has started playing");
  });
}<|MERGE_RESOLUTION|>--- conflicted
+++ resolved
@@ -27,13 +27,8 @@
 function testVideo_OGVBuffering() {
   enduranceManager.run(function () {
     // Clearing the cache between iterations
-<<<<<<< HEAD
-    var cs = Cc["@mozilla.org/netwerk/cache-storage-service;1"].
-             getService(Ci.nsICacheStorageService);
-=======
     var cs = Cc["@mozilla.org/netwerk/cache-storage-service;1"]
              .getService(Ci.nsICacheStorageService);
->>>>>>> 9f05b510
     cs.clear();
 
     enduranceManager.addCheckpoint("Load a web page with HTML5 Video");
