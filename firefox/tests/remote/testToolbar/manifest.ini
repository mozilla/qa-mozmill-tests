--- conflicted
+++ resolved
@@ -1,6 +1,2 @@
-<<<<<<< HEAD
 [testStopReloadButtons.js]
-=======
-[testStopReloadButtons.js]
-disabled = Bug 1041420 - Failures in all mozmill tests that uses localhost
->>>>>>> 9f05b510
+disabled = Bug 1041420 - Failures in all mozmill tests that uses localhost