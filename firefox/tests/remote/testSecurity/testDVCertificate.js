/* This Source Code Form is subject to the terms of the Mozilla Public
 * License, v. 2.0. If a copy of the MPL was not distributed with this
 * file, You can obtain one at http://mozilla.org/MPL/2.0/. */

"use strict";

Cu.import("resource://gre/modules/Services.jsm");

// Include necessary modules
var { assert, expect } = require("../../../../lib/assertions");
<<<<<<< HEAD
=======
var security = require("../../../lib/security");
>>>>>>> 7da8b3b4
var utils = require("../../../../lib/utils");
var windows = require("../../../../lib/windows");

var browser = require("../../../lib/ui/browser");

const TEST_DATA = "https://ssl-dv.mozqa.com";

function setupModule(aModule) {
  aModule.browserWindow = new browser.BrowserWindow();
  aModule.controller = aModule.browserWindow.controller;
  aModule.locationBar = aModule.browserWindow.navBar.locationBar;
  aModule.identityPopup = aModule.locationBar.identityPopup;

  aModule.targetPanel = null;
  aModule.cert = null;
}

function teardownModule(aModule) {
  if (aModule.targetPanel) {
    aModule.targetPanel.getNode().hidePopup();
  }
}

/**
 * Test the Larry displays as BLUE
 */
function testLarryBlue() {
  // Go to a "blue" website
  controller.open(TEST_DATA);
  controller.waitForPageLoad();

  // Get the information from the certificate
  cert = security.getCertificate(browserWindow.tabs.securityUI);

  // Check the favicon
  var favicon = locationBar.getElement({type: "favicon"});
  expect.ok(!favicon.getNode().hasAttribute("hidden"),
            "Lock icon is visible in identity box");

  var faviconImage = utils.getElementStyle(favicon, "list-style-image");
  expect.contain(faviconImage, "identity-icons-https", "There is a lock icon");

  var identityBox = identityPopup.getElement({type: "box"});
  expect.equal(identityBox.getNode().className, "verifiedDomain",
               "Identity is verified");

  locationBar.waitForNotificationPanel(aPanel => {
    targetPanel = aPanel;

    identityBox.click();
  }, {type: "identity"});

  var doorhanger = identityPopup.getElement({type: "popup"});

  expect.equal(doorhanger.getNode().className, "verifiedDomain",
               "The Larry UI is domain verified (aka Blue)");

  // Check for the Lock icon is visible
  var lockIcon = identityPopup.getElement({type: "encryptionIcon"});
  var cssInfoLockImage = utils.getElementStyle(lockIcon, "list-style-image");

  expect.notEqual(cssInfoLockImage, "none", "There is a lock icon");

  // Bug 443116
  // Larry strips the 'www.' from the CName using the eTLDService
  // This is expected behaviour for the time being
  var host = identityPopup.getElement({type: "host"});
  expect.equal(host.getNode().textContent,
               Services.eTLD.getBaseDomainFromHost(cert.commonName),
               "The site identifier string is equal to the cert host");

  var l10nVerifierLabel = utils.getProperty("chrome://browser/locale/browser.properties",
                                            "identity.identified.verifier");
  l10nVerifierLabel = l10nVerifierLabel.replace("%S", cert.issuerOrganization);
  var verifier = identityPopup.getElement({type: "verifier"});
  expect.equal(verifier.getNode().textContent, l10nVerifierLabel,
               "The 'Verified by: %S' string is set");

  var l10nEncryptionLabel = utils.getProperty("chrome://browser/locale/browser.properties",
                                              "identity.encrypted2");
  var encryptionLabel = identityPopup.getElement({type: "encryptionLabel"});
  expect.equal(encryptionLabel.getNode().textContent, l10nEncryptionLabel,
               "The Encryption Label text is set");

  // Check the More Information button
  var moreInfoButton = identityPopup.getElement({type: "moreInfoButton"});
  moreInfoButton.click();

  windows.handleWindow("type", "Browser:page-info", checkSecurityTab);
}

/**
 * Check the security tab of the page info window
 * @param {MozMillController} aController
 *        MozMillController of the window to operate on
 */
function checkSecurityTab(aController) {
  var securityTab = new elementslib.ID(aController.window.document, "securityTab");
  assert.ok(securityTab.getNode().selected, "The Security tab is selected by default");

  // Check the Web Site label against the Cert CName
  var webIDDomainLabel = new elementslib.ID(aController.window.document,
                                            "security-identity-domain-value");
  var certName = (cert.commonName.replace(/\./g, "\\\.")).replace(/\*/g, ".*");
  var certNameRegExp = new RegExp("^" + certName + "$");

  expect.match(webIDDomainLabel.getNode().value, certNameRegExp,
               "Expected web site label found");

  // Check the Owner label for "This web site does not supply ownership information."
  var webIDOwnerLabel = new elementslib.ID(aController.window.document,
                                           "security-identity-owner-value");
  var securityOwner = utils.getProperty("chrome://browser/locale/pageInfo.properties",
                                        "securityNoOwner");
  expect.equal(webIDOwnerLabel.getNode().value, securityOwner,
               "Expected owner label found");

  // Check the Verifier label against the Cert Issuer
  var webIDVerifierLabel = new elementslib.ID(aController.window.document,
                                              "security-identity-verifier-value");
  expect.equal(webIDVerifierLabel.getNode().value, cert.issuerOrganization,
               "Expected verifier label found");

  aController.keypress(null, 'VK_ESCAPE', {});
}<|MERGE_RESOLUTION|>--- conflicted
+++ resolved
@@ -8,10 +8,7 @@
 
 // Include necessary modules
 var { assert, expect } = require("../../../../lib/assertions");
-<<<<<<< HEAD
-=======
 var security = require("../../../lib/security");
->>>>>>> 7da8b3b4
 var utils = require("../../../../lib/utils");
 var windows = require("../../../../lib/windows");
 
