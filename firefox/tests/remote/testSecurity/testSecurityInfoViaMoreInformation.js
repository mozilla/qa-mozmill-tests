--- conflicted
+++ resolved
@@ -7,11 +7,7 @@
 // Include necessary modules
 var { assert, expect } = require("../../../../lib/assertions");
 var toolbars = require("../../../lib/toolbars");
-<<<<<<< HEAD
-var utils = require("../../../../lib/utils");
-=======
 var windows = require("../../../../lib/windows");
->>>>>>> d5aaa13e
 
 const TEST_DATA = "https://addons.mozilla.org/licenses/5.txt";
 
@@ -78,7 +74,7 @@
                                            "security-identity-owner-value");
   expect.equal(webIDOwnerLabel.getNode().value, cert.organization,
                "Certificate Owner matches Website Owner");
-  
+
   // Check the Verifier label against the Cert Issuer
   var webIDVerifierLabel = new elementslib.ID(aController.window.document,
                                               "security-identity-verifier-value");
