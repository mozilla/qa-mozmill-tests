--- conflicted
+++ resolved
@@ -31,10 +31,7 @@
   addons.setDiscoveryPaneURL("about:home");
 
   prefs.setPref(PREF_INSTALL_DIALOG, INSTALL_DIALOG_DELAY);
-<<<<<<< HEAD
-=======
   prefs.setPref(PREF_INSTALL_SECURE, false);
->>>>>>> 7da8b3b4
 
   // Whitelist localhost
   addons.addToWhiteList(BASE_URL + "addons/");
