--- conflicted
+++ resolved
@@ -2,8 +2,4 @@
 
 [testInstallAddonFromFTP.js]
 [testInstallAddonWithoutEula.js]
-<<<<<<< HEAD
-disabled = Bug 1103869 - Test failure 'Notification popup state has been opened'
-=======
->>>>>>> 0c0e8fe2
 [testSearchAddons.js]
