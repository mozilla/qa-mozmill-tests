/* This Source Code Form is subject to the terms of the Mozilla Public
 * License, v. 2.0. If a copy of the MPL was not distributed with this
 * file, You can obtain one at http://mozilla.org/MPL/2.0/. */

"use strict";

// Include required modules
var files = require("../../../../lib/files");
var prefs = require("../../../../lib/prefs");
var softwareUpdate = require("../../../lib/software-update");
var utils = require("../../../../lib/utils");

var browser = require("../../../lib/ui/browser");

const PREF_UPDATE_AUTO = "app.update.auto";
const PREF_UPDATE_LOG = "app.update.log";
const PREF_UPDATE_URL_OVERRIDE = "app.update.url.override";

function setupTest(aModule) {
  aModule.browserWindow = new browser.BrowserWindow();
  aModule.update = new softwareUpdate.SoftwareUpdate();

  persisted.nextTest = null;
}

function teardownTest(aModule) {
  if (persisted.nextTest) {
    aModule.browserWindow.controller.restartApplication(persisted.nextTest);
  }
}

function teardownModule(aModule) {
  delete persisted.nextTest;

  // Prepare persisted object for the next update
  persisted.update.updateIndex++;

<<<<<<< HEAD
=======
  prefs.clearUserPref(PREF_UPDATE_AUTO);
>>>>>>> 0c0e8fe2
  prefs.clearUserPref(PREF_UPDATE_LOG);
  prefs.clearUserPref(PREF_UPDATE_URL_OVERRIDE);

  aModule.browserWindow.controller.stopApplication(true);
}

function testPrepareTest() {
  persisted.nextTest = "testCheckAndDownloadUpdate";

  softwareUpdate.initUpdateTests(false);

  // Turn on software update logging
  prefs.setPref(PREF_UPDATE_LOG, true);
<<<<<<< HEAD
=======
  prefs.setPref(PREF_UPDATE_AUTO, false);
>>>>>>> 0c0e8fe2

  // If requested force a specific update URL
  if (persisted.update.update_url) {
    prefs.setPref(PREF_UPDATE_URL_OVERRIDE, persisted.update.update_url);
  }
}

/**
 * Download an update via the wanted update channel
 */
function testCheckAndDownloadUpdate() {
  persisted.nextTest = "testUpdateAppliedNoOtherUpdate";

  // Check if the user has permissions to run the update
  assert.ok(update.allowed, "User has permissions to update the build");

  // Open the about dialog and check for updates
  var aboutWindow = browserWindow.openAboutWindow();
  aboutWindow.checkForUpdates();

  try {
<<<<<<< HEAD
    // If an update has been found, download the patch
    assert.waitFor(() => update.updatesFound, "An update has been found");
    update.download();
  }
  finally {
    // Store details about the patch
    persisted.updates[persisted.update.index].patch = update.patchInfo;
=======
    assert.waitFor(() => aboutWindow.updatesFound, "An update has been found");
    aboutWindow.download();
    aboutWindow.waitForUpdateApplied();
  }
  finally {
    // Store details about the patch
    persisted.updates[persisted.update.index].patch = aboutWindow.patchInfo;
>>>>>>> 0c0e8fe2
  }
}

/**
 * Test that the update has been correctly applied, and that no further updates
 * of the same type are found.
 */
function testUpdateAppliedNoOtherUpdate() {
  // Collect some data of the current (updated) build
  persisted.updates[persisted.update.index].build_post = update.buildInfo;


  // Open the about dialog and check for updates
  var aboutWindow = browserWindow.openAboutWindow();
  aboutWindow.checkForUpdates();

  // No further updates should be offered now with the same update type
  if (aboutWindow.updatesFound) {
    aboutWindow.download(false);

    var lastUpdateType = persisted.updates[persisted.update.index].type;
    expect.notEqual(update.updateType, lastUpdateType,
                    "No more update of the same type offered");
  }
  aboutWindow.close();

  // Check that updates have been applied correctly
  update.assertUpdateApplied(persisted);

  // Update was successful
  persisted.updates[persisted.update.index].success = true;
}<|MERGE_RESOLUTION|>--- conflicted
+++ resolved
@@ -35,10 +35,7 @@
   // Prepare persisted object for the next update
   persisted.update.updateIndex++;
 
-<<<<<<< HEAD
-=======
   prefs.clearUserPref(PREF_UPDATE_AUTO);
->>>>>>> 0c0e8fe2
   prefs.clearUserPref(PREF_UPDATE_LOG);
   prefs.clearUserPref(PREF_UPDATE_URL_OVERRIDE);
 
@@ -52,10 +49,7 @@
 
   // Turn on software update logging
   prefs.setPref(PREF_UPDATE_LOG, true);
-<<<<<<< HEAD
-=======
   prefs.setPref(PREF_UPDATE_AUTO, false);
->>>>>>> 0c0e8fe2
 
   // If requested force a specific update URL
   if (persisted.update.update_url) {
@@ -77,15 +71,6 @@
   aboutWindow.checkForUpdates();
 
   try {
-<<<<<<< HEAD
-    // If an update has been found, download the patch
-    assert.waitFor(() => update.updatesFound, "An update has been found");
-    update.download();
-  }
-  finally {
-    // Store details about the patch
-    persisted.updates[persisted.update.index].patch = update.patchInfo;
-=======
     assert.waitFor(() => aboutWindow.updatesFound, "An update has been found");
     aboutWindow.download();
     aboutWindow.waitForUpdateApplied();
@@ -93,7 +78,6 @@
   finally {
     // Store details about the patch
     persisted.updates[persisted.update.index].patch = aboutWindow.patchInfo;
->>>>>>> 0c0e8fe2
   }
 }
 
