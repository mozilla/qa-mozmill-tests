/* This Source Code Form is subject to the terms of the Mozilla Public
 * License, v. 2.0. If a copy of the MPL was not distributed with this
 * file, You can obtain one at http://mozilla.org/MPL/2.0/. */

"use strict";

// Include the required modules
var utils = require("../../../../lib/utils");
<<<<<<< HEAD
=======
var windows = require("../../../../lib/windows");
>>>>>>> d5aaa13e

const BASE_URL = collector.addHttpResource("../../../../data/");
const TEST_DATA = BASE_URL + "layout/mozilla.html";

var setupModule = function(aModule) {
  aModule.controller = mozmill.getBrowserController();
}

var teardownModule = function(aModule) {
  utils.closeContentAreaContextMenu(aModule.controller);
}

var testAccessPageInfo = function () {
  // Load web page with RSS feed
  controller.open(TEST_DATA);
  controller.waitForPageLoad();

  // Open context menu on the html element and select Page Info entry
  var content = new elementslib.ID(controller.tabs.activeTab, "content");
  controller.rightClick(content);
  controller.click(new elementslib.ID(controller.window.document, "context-viewinfo"));

  windows.handleWindow("type", "Browser:page-info", checkPageInfoWindow);
}

function checkPageInfoWindow(aController) {
  // List of all available panes inside the page info window
  var panes = [
               {button: 'generalTab', panel: 'generalPanel'},
               {button: 'mediaTab', panel: 'mediaPanel'},
               {button: 'feedTab', panel: 'feedListbox'},
               {button: 'permTab', panel: 'permPanel'},
               {button: 'securityTab', panel: 'securityPanel'}
              ];

  // Step through each of the tabs
  for each (var pane in panes) {
    var paneButton = new elementslib.ID(aController.window.document, pane.button);
    aController.click(paneButton);

    // Check if the panel has been shown
    var node = new elementslib.ID(aController.window.document, pane.panel);
    aController.waitForElement(node);
  }

  // Close the Page Info window by pressing Escape
  aController.keypress(null, 'VK_ESCAPE', {});
}
<|MERGE_RESOLUTION|>--- conflicted
+++ resolved
@@ -6,10 +6,7 @@
 
 // Include the required modules
 var utils = require("../../../../lib/utils");
-<<<<<<< HEAD
-=======
 var windows = require("../../../../lib/windows");
->>>>>>> d5aaa13e
 
 const BASE_URL = collector.addHttpResource("../../../../data/");
 const TEST_DATA = BASE_URL + "layout/mozilla.html";
