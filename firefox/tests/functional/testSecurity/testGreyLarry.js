/* This Source Code Form is subject to the terms of the Mozilla Public
 * License, v. 2.0. If a copy of the MPL was not distributed with this
 * file, You can obtain one at http://mozilla.org/MPL/2.0/. */

"use strict";

// Include necessary modules
var { assert, expect } = require("../../../../lib/assertions");
var toolbars = require("../../../lib/toolbars");
var utils = require("../../../../lib/utils");

const BASE_URL = collector.addHttpResource("../../../../data/");
const TEST_DATA = BASE_URL + "layout/mozilla.html";

function setupModule(aModule) {
  aModule.controller = mozmill.getBrowserController();
  aModule.locationBar = new toolbars.locationBar(aModule.controller);
  aModule.identityPopup = aModule.locationBar.identityPopup;

  aModule.targetPanel = null;
}

function teardownModule(aModule) {
  if (aModule.targetPanel) {
    aModule.targetPanel.getNode().hidePopup();
  }
}

/**
 * Test the Larry displays as GREY
 */
function testLarryGrey() {
  // Go to a "grey" website
  controller.open(TEST_DATA);
  controller.waitForPageLoad();

  var favicon = locationBar.getElement({type: "favicon"});
  expect.ok(!favicon.getNode().hidden, "The globe favicon is visible");

  var orgLabel = identityPopup.getElement({type: "organizationLabel"});
  expect.equal(orgLabel.getNode().value, "", "The favicon has no label");

  locationBar.waitForNotificationPanel(aPanel => {
    targetPanel = aPanel;

    var identityBox = identityPopup.getElement({type: "box"});
    identityBox.click();
  }, {type: "identity"});

  var doorhanger = identityPopup.getElement({type: "popup"});
  expect.equal(doorhanger.getNode().className, "unknownIdentity",
               "The Larry UI is unknown (aka Grey)");

  // Check the More Information button
  var moreInfoButton = identityPopup.getElement({type: "moreInfoButton"});
  moreInfoButton.click();

  utils.handleWindow("type", "Browser:page-info", checkSecurityTab);
}

/**
 * Check the security tab of the page info window
 * @param {MozMillController} aController
 *        MozMillController of the window to operate on
 */
function checkSecurityTab(aController) {
  var securityTab = new elementslib.ID(aController.window.document, "securityTab");
  expect.ok(securityTab.getNode().selected, "The Security tab is selected by default");

  // Check the Web Site label for "localhost:port#"
  var webIDDomainLabel = new elementslib.ID(aController.window.document,
                                            "security-identity-domain-value");
  expect.match(webIDDomainLabel.getNode().value, /\/\/(.*[^\/])/.exec(BASE_URL)[1],
               "The domain label should equal the domain");

  // Check the Owner label for "This web site does not supply ownership information."
  var webIDOwnerLabel = new elementslib.ID(aController.window.document,
                                           "security-identity-owner-value");
  var securityOwner = utils.getProperty("chrome://browser/locale/pageInfo.properties",
                                        "securityNoOwner");
  expect.equal(webIDOwnerLabel.getNode().value, securityOwner,
               "The owner label should equal the security owner");

  var webIDVerifierLabel = new elementslib.ID(aController.window.document,
                                              "security-identity-verifier-value");
  var securityIdentifier = utils.getProperty("chrome://browser/locale/pageInfo.properties",
                                             "notset");
  expect.equal(webIDVerifierLabel.getNode().value, securityIdentifier,
               "Verifier label present for 'Not Specified'");

<<<<<<< HEAD
  controller.keypress(null, 'VK_ESCAPE', {});
=======
  aController.keypress(null, 'VK_ESCAPE', {});
>>>>>>> 14dbc19b
}<|MERGE_RESOLUTION|>--- conflicted
+++ resolved
@@ -88,9 +88,5 @@
   expect.equal(webIDVerifierLabel.getNode().value, securityIdentifier,
                "Verifier label present for 'Not Specified'");
 
-<<<<<<< HEAD
-  controller.keypress(null, 'VK_ESCAPE', {});
-=======
   aController.keypress(null, 'VK_ESCAPE', {});
->>>>>>> 14dbc19b
 }