--- conflicted
+++ resolved
@@ -6,15 +6,10 @@
 
 // Include the required modules
 var { expect } = require("../../../../lib/assertions");
-<<<<<<< HEAD
-var privateBrowsing = require("../../../lib/ui/private-browsing");
-var utils = require("../../../../lib/utils");
-=======
 var utils = require("../../../../lib/utils");
 var windows = require("../../../../lib/windows");
 
 var browser = require("../../../lib/ui/browser");
->>>>>>> d5aaa13e
 
 function setupModule(aModule) {
   aModule.controller = mozmill.getBrowserController();
@@ -43,9 +38,4 @@
   pbWindow.controller.assertText(longDescElem, description);
   pbWindow.controller.assertText(moreInfoElem, learnMore);
   pbWindow.close();
-}
-
-setupModule.__force_skip__ = "Bug 905963 - Disabled test due to failure " +
-                             "'A new window has been opened' on ga-IE";
-teardownModule.__force_skip__ = "Bug 905963 - Disabled test due to failure " +
-                                "'A new window has been opened' on ga-IE";+}