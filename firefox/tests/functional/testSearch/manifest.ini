[testAddMozSearchProvider.js]
[testGetMoreSearchEngines.js]
[testOpenSearchAutodiscovery.js]
[testRemoveSearchEngine.js]
[testReorderSearchEngines.js]
[testRestoreDefaults.js]
[testSearchSelection.js]
disabled = Bug 1041420 - Failures in all mozmill tests that uses localhost
[testSearchSuggestions.js]
<<<<<<< HEAD
disabled = Bug 942737 - Test failure "Suggestions from two search engines are available - '1' should equal '2' "
=======
disabled = Bug 1041420 - Failures in all mozmill tests that uses localhost
>>>>>>> 9f05b510
[testSearchViaFocus.js]
disabled = Bug 1041420 - Failures in all mozmill tests that uses localhost
[testSearchViaShortcut.js]
disabled = Bug 1041420 - Failures in all mozmill tests that uses localhost<|MERGE_RESOLUTION|>--- conflicted
+++ resolved
@@ -7,11 +7,7 @@
 [testSearchSelection.js]
 disabled = Bug 1041420 - Failures in all mozmill tests that uses localhost
 [testSearchSuggestions.js]
-<<<<<<< HEAD
-disabled = Bug 942737 - Test failure "Suggestions from two search engines are available - '1' should equal '2' "
-=======
 disabled = Bug 1041420 - Failures in all mozmill tests that uses localhost
->>>>>>> 9f05b510
 [testSearchViaFocus.js]
 disabled = Bug 1041420 - Failures in all mozmill tests that uses localhost
 [testSearchViaShortcut.js]
