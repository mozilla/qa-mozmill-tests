[parent:../manifest.ini]

[testAccessLocationBar.js]
[testCheckItemHighlight.js]
[testEscapeAutocomplete.js]
[testFaviconInAutocomplete.js]
[testGoButton.js]
[testPasteLocationBar.js]
[testSuggestBookmarks.js]
[testSuggestHistory.js]
[testSwitchToTab.js]
[testVisibleItemsMax.js]
<<<<<<< HEAD
disabled = Bug 1111568 - Test failure 'Number of visible rows should equal 6'
=======
skip-if = os == 'linux'
>>>>>>> 7da8b3b4
<|MERGE_RESOLUTION|>--- conflicted
+++ resolved
@@ -10,8 +10,4 @@
 [testSuggestHistory.js]
 [testSwitchToTab.js]
 [testVisibleItemsMax.js]
-<<<<<<< HEAD
-disabled = Bug 1111568 - Test failure 'Number of visible rows should equal 6'
-=======
-skip-if = os == 'linux'
->>>>>>> 7da8b3b4
+skip-if = os == 'linux'