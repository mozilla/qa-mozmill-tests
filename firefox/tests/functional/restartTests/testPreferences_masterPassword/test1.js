/* This Source Code Form is subject to the terms of the Mozilla Public
 * License, v. 2.0. If a copy of the MPL was not distributed with this
 * file, You can obtain one at http://mozilla.org/MPL/2.0/. */

"use strict";

// Include required modules
var { expect } = require("../../../../../lib/assertions");
var modalDialog = require("../../../../../lib/modal-dialog");
var prefs = require("../../../../lib/prefs");
var tabs = require("../../../../lib/tabs");
var toolbars = require("../../../../lib/toolbars");
var utils = require("../../../../../lib/utils");


const BASE_URL = collector.addHttpResource("../../../../../data/");
const TEST_DATA = BASE_URL + "password_manager/login_form.html";

const PREF_BROWSER_IN_CONTENT = "browser.preferences.inContent";
const PREF_BROWSER_INSTANT_APPLY = "browser.preferences.instantApply";

var setupModule = function(aModule) {
  aModule.controller = mozmill.getBrowserController();
  aModule.locationBar = new toolbars.locationBar(aModule.controller);
  aModule.tabBrowser = new tabs.tabBrowser(aModule.controller);

  prefs.preferences.setPref(PREF_BROWSER_IN_CONTENT, false);
  if (mozmill.isWindows) {
    prefs.preferences.setPref(PREF_BROWSER_INSTANT_APPLY, false);
  }
  aModule.tabBrowser.closeAllTabs();
}

var teardownModule = function(aModule) {
  controller.open("about:blank");

  prefs.preferences.clearUserPref(PREF_BROWSER_IN_CONTENT);
  prefs.preferences.clearUserPref(PREF_BROWSER_INSTANT_APPLY);

  aModule.controller.restartApplication();
}

/**
 * Test saving login information and setting a master password
 */
var testSetMasterPassword = function() {
  // Go to the sample login page and perform a test log-in with inputted fields
  controller.open(TEST_DATA);
  controller.waitForPageLoad();

  var userField = new elementslib.ID(controller.tabs.activeTab, "uname");
  var passField = new elementslib.ID(controller.tabs.activeTab, "Password");

  controller.waitForElement(userField);
  controller.type(userField, "bar");
  controller.type(passField, "foo");

  var loginButton = new elementslib.ID(controller.tabs.activeTab, "LogIn");

  // Wait for the notification to load
  locationBar.waitForNotificationPanel(() => {
    loginButton.click();
  }, {type: "notification"});

  // After logging in, remember the login information
  var button = locationBar.getNotificationElement(
                 "password-save-notification",
                 {type: "anonid", value: "button"}
               );

  expect.ok(utils.isDisplayed(controller, button),
            "Remember password button is visible");

  // Wait for the notification to unload
  locationBar.waitForNotificationPanel(() => {
    button.click();
  }, {type: "notification", open: false});

  // Call preferences dialog and invoke master password functionality
  prefs.openPreferencesDialog(controller, prefDialogSetMasterPasswordCallback);
}

/**
 * Handler for preferences dialog to set the Master Password
 * @param {MozMillController} aController
 *        MozMillController of the window to operate on
 */
var prefDialogSetMasterPasswordCallback = function(aController) {
  var prefDialog = new prefs.preferencesDialog(aController);

  prefDialog.paneId = 'paneSecurity';

  var masterPasswordCheck = new elementslib.ID(aController.window.document, "useMasterPassword");
  aController.waitForElement(masterPasswordCheck);

  // Call setMasterPassword dialog and set a master password to your profile
  var md = new modalDialog.modalDialog(aController.window);
  md.start(masterPasswordHandler);

  aController.click(masterPasswordCheck);
  md.waitForDialog();

  // Close the Preferences dialog
  prefDialog.close(true);
}

/**
 * Set the master password via the master password dialog
 * @param {MozMillController} aController
 *        MozMillController of the window to operate on
 */
var masterPasswordHandler = function(aController) {
  var pw1 = new elementslib.ID(aController.window.document, "pw1");
  var pw2 = new elementslib.ID(aController.window.document, "pw2");

  // Fill in the master password into both input fields and click ok
  aController.waitForElement(pw1);
  aController.type(pw1, "test1");
  aController.type(pw2, "test1");

  // Call the confirmation dialog and click ok to go back to the preferences dialog
  var md = new modalDialog.modalDialog(aController.window);
  md.start(confirmHandler);

  var button = new elementslib.Lookup(aController.window.document,
                           '/id("changemp")/anon({"anonid":"buttons"})/{"dlgtype":"accept"}');
  aController.waitThenClick(button);
  md.waitForDialog();
}

/**
 * Call the confirmation dialog and click ok to go back to the preferences dialog
 * @param {MozMillController} aController
 *        MozMillController of the window to operate on
 */
var confirmHandler = function(aController) {
  var button = new elementslib.Lookup(aController.window.document,
                               '/id("commonDialog")/anon({"anonid":"buttons"})/{"dlgtype":"accept"}');
<<<<<<< HEAD
  controller.waitThenClick(button);
=======
  aController.waitThenClick(button);
>>>>>>> 14dbc19b
}
<|MERGE_RESOLUTION|>--- conflicted
+++ resolved
@@ -136,9 +136,5 @@
 var confirmHandler = function(aController) {
   var button = new elementslib.Lookup(aController.window.document,
                                '/id("commonDialog")/anon({"anonid":"buttons"})/{"dlgtype":"accept"}');
-<<<<<<< HEAD
-  controller.waitThenClick(button);
-=======
   aController.waitThenClick(button);
->>>>>>> 14dbc19b
 }
