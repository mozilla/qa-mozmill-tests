--- conflicted
+++ resolved
@@ -35,15 +35,8 @@
  */
 var testBreakpadInstalled = function () {
   // Check that the crash reporter executable is present
-<<<<<<< HEAD
-  var execFile = Cc["@mozilla.org/file/local;1"]
-                 .createInstance(Ci.nsILocalFile);
-  execFile.initWithPath(Services.dirsvc.get("GreD", Ci.nsILocalFile).path);
-  execFile.append(FILE_NAMES[mozmill.platform]);
-=======
   let execFile = Services.dirsvc.get("XREExeF", Ci.nsIFile);
   execFile.leafName = FILE_NAMES[mozmill.platform];
->>>>>>> d5aaa13e
 
   expect.ok(execFile.exists(), "The crash reporter executable is present");
 
