/* This Source Code Form is subject to the terms of the Mozilla Public
 * License, v. 2.0. If a copy of the MPL was not distributed with this
 * file, You can obtain one at http://mozilla.org/MPL/2.0/. */

/**
 * @fileoverview
 * The ToolbarAPI adds support for accessing and interacting with toolbar elements
 *
 * @version 1.0.0
 */

// Include required modules
var { assert } = require("../../lib/assertions");
var domUtils = require("../../lib/dom-utils");
var utils = require("../../lib/utils");

/**
 * Constructor
 *
 * @param {MozmillController} aController
 *        MozMillController of the window to operate on
 */
function autoCompleteResults(aController) {
  this._controller = aController;
  this._popup = this.getElement({type: "popup"});
  this._results = this.getElement({type: "results"});
}

/**
 * AutoComplete Result class
 */
autoCompleteResults.prototype = {
  /**
   * Returns all autocomplete results
   *
   * @returns Autocomplete results
   * @type {Array of ElemBase}
   */
  get allResults() {
    var results = [];
    for (ii = 0; ii < this.length; ii++) {
      results.push(this.getResult(ii));
    }
    return results;
  },

  /**
   * Returns the controller of the current window
   *
   * @returns Mozmill Controller
   * @type MozMillController
   */
  get controller() {
    return this._controller;
  },

  /**
   * Check if the autocomplete popup is open
   *
   * @returns True if the panel is open
   * @type {boolean}
   */
  get isOpened() {
    return (this._popup.getNode().state == 'open');
  },

  /**
   * Return the amount of autocomplete entries
   *
   * @returns Number of all entries
   * @type {number}
   */
  get length() {
    return this._results.getNode().itemCount;
  },

  /**
   * Returns the currently selected index
   *
   * @returns Selected index
   * @type {number}
   */
  get selectedIndex() {
    return this._results.getNode().selectedIndex;
  },

  /**
   * Returns the visible autocomplete results
   *
   * @returns Results
   * @type {Array of ElemBase}
   */
  get visibleResults() {
    var results = [];
    for (ii = 0; ii < this.length; ii++) {
      var result = this.getResult(ii);
      if (!result.getNode().hasAttribute("collapsed"))
        results.push(result);
    }
    return results;
  },

  /**
   * Returns the underlined text of all results from the text or URL
   *
   * @param {ElemBase} aResult
   *        Autocomplete result which has to be checked
   * @param {string} aType
   *        Type of element to check (text or url)
   *
   * @returns An array of substrings which are underlined
   * @type {Array of string}
   */
  getUnderlinedText : function autoCompleteResults_getUnderlinedText(aResult, aType) {
    assert.notEqual(aResult.getNode(), null, "Result is not null");

    // Get the description element of the given title or url
    var description = null;
    switch (aType) {
      case "title":
        description = aResult.getNode().boxObject.firstChild.childNodes[1].childNodes[0];
        break;
      case "url":
        description = aResult.getNode().boxObject.lastChild.childNodes[2].childNodes[0];
        break;
      default:
        assert.fail("Type unknown - " + aType);
    }

    let values = [ ];
    for each (node in description.childNodes) {
      if (node.nodeName == 'span') {
        // Only add underlined text to the results
        values.push(node.innerHTML);
      }
    }

    return values;
  },

  /**
   * Gets all the needed external DTD urls as an array
   *
   * @returns Array of external DTD urls
   * @type [string]
   */
  getDtds : function autoCompleteResults_getDtds() {
    return null;
  },

  /**
   * Retrieve an UI element based on the given spec
   *
   * @param {object} aSpec
   *        Information of the UI element which should be retrieved
   * @config {string}  type      - General type information
   * @config {string}  [subtype] - Attribute of the element to filter
   * @config {string}  [value]   - Value of the element or property
   * @config {element} [parent]  - Parent of the to find element
   *
   * @returns Element which has been found
   * @type {ElemBase}
   */
  getElement : function autoCompleteResults_getElement(aSpec) {
    var elements = this.getElements(aSpec);

    return (elements.length > 0) ? elements[0] : undefined;
  },

  /**
   * Retrieve an UI element based on the given spec
   *
   * @param {object} aSpec
   *        Information of the UI element which should be retrieved
   * @config {string}  type      - General type information
   * @config {string}  [subtype] - Attribute of the element to filter
   * @config {string}  [value]   - Value of the element or property
   * @config {element} [parent]  - Parent of the to find element
   *
   * @returns Elements which have been found
   * @type {array of ElemBase}
   */
  getElements : function autoCompleteResults_getElements(aSpec) {
    var spec = aSpec || {};

    var root = spec.parent ? spec.parent.getNode() : this._controller.window.document;
    var nodeCollector = new domUtils.nodeCollector(root);

    switch (spec.type) {
      case "popup":
        nodeCollector.queryNodes("#PopupAutoCompleteRichResult");
        break;
      case "results":
        nodeCollector.root = this.getElement({type: "popup"}).getNode();
        nodeCollector.queryAnonymousNode("anonid", "richlistbox");
        break;
      case "result":
        var elem = new elementslib.Elem(this.getElement({type: "results"}).
                                        getNode().getItemAtIndex(spec.value));
        return [elem];
      default:
        assert.fail("Unknown element type - " + spec.type);
    }

    return nodeCollector.elements;
  },

  /**
   * Returns the autocomplete result element of the given index
   *
   * @param {number} aIndex
   *        Index of the result to return
   *
   * @returns Autocomplete result element
   * @type {ElemBase}
   */
  getResult : function autoCompleteResults_getResult(aIndex) {
    return this.getElement({type: "result", value: aIndex});
  },

  /**
   * Close the autocomplete popup
   *
   * @param {boolean} aForce
   *        Force the closing of the autocomplete popup
   */
  close : function autoCompleteResults_close(aForce) {
    if (this.isOpened) {
      if (aForce) {
        this._popup.getNode().hidePopup();
      }
      else {
        this._controller.keypress(locationBar.urlbar, "VK_ESCAPE", {});
      }
      assert.waitFor(function () {
          return !this.isOpened;
      }, "Autocomplete list should not be open.");
    }
  }
}

/**
 * Constructor
 *
 * @param {MozmillController} aController
 *        MozMillController of the window to operate on
 */
function editBookmarksPanel(aController) {
  this._controller = aController;
}

/**
 * Edit Bookmarks Panel class
 */
editBookmarksPanel.prototype = {
  /**
   * Get the controller of the window
   *
   * @returns {MozMillController} Mozmill Controller
   */
  get controller() {
    return this._controller;
  },

  /**
   * Retrieve an UI element based on the given spec
   *
   * @param {object} aSpec
   *        Information of the UI element which should be retrieved
   *        type: General type information
   *        subtype: Specific element or property
   *        value: Value of the element or property
   * @returns Element which has been created
   * @type ElemBase
   */
  getElement : function editBookmarksPanel_getElement(aSpec) {
    var elem = null;

    switch(aSpec.type) {
      /**
       * subtype: subtype to match
       * value: value to match
       */
      case "bookmarkPanel":
        elem = new elementslib.ID(this._controller.window.document, "editBookmarkPanel");
        break;
      case "doneButton":
        elem = new elementslib.ID(this._controller.window.document, "editBookmarkPanelDoneButton");
        break;
      case "folderExpander":
        elem = new elementslib.ID(this._controller.window.document, "editBMPanel_foldersExpander");
        break;
      case "folderList":
        elem = new elementslib.ID(this._controller.window.document, "editBMPanel_folderMenuList");
        break;
      case "nameField":
        elem = new elementslib.ID(this._controller.window.document, "editBMPanel_namePicker");
        break;
      case "removeButton":
        elem = new elementslib.ID(this._controller.window.document, "editBookmarkPanelRemoveButton");
        break;
      case "tagExpander":
        elem = new elementslib.ID(this._controller.window.document, "editBMPanel_tagsSelectorExpander");
        break;
      default:
        assert.fail("Unknown element type - " + aSpec.type);
    }

    return elem;
  }
}

/**
 * Identity popup (from location bar) class
 * @constructor
 *
 * @param {MozMillController} aController
 *        MozMillController of the window to operate on
 */
function IdentityPopup(aController) {
  assert.ok(aController, "A controller has to be specified");

  this._controller = aController;
  this._popup = this.getElement({type: "popup"});
}

IdentityPopup.prototype = {
  /**
   * Get the controller of the window
   *
   * @returns {MozMillController} Mozmill Controller
   */
  get controller() {
    return this._controller;
  },

  /**
   * Check if the identity popup is open
   *
   * @returns {boolean} True if the panel is open, false otherwise
   */
  get isOpen() {
    return this._popup.getNode().state === "open";
  },

  /**
   * Retrieve an UI element based on the given specification
   *
   * @param {object} aSpec
   *        Information of the UI elements which should be retrieved
   * @parma {string} aSpec.type
   *        Identifier of the element
   *
   * @returns {ElemBase} Element which has been found
   */
  getElement : function IdentityPopup_getElement(aSpec) {
    var elements = this.getElements(aSpec);

    return (elements.length > 0) ? elements[0] : undefined;
  },

  /**
   * Retrieve list of UI elements based on the given specification
   *
   * @param {object} aSpec
   *        Information of the UI elements which should be retrieved
   * @parma {string} aSpec.type
   *        Identifier of the element
   *
   * @returns {ElemBase[]} Elements which have been found
   */
  getElements : function IdentityPopup_getElements(aSpec) {
    var spec = aSpec || { };
    var elem = null;
    var parent = this._controller.window.document;

    switch (spec.type) {
      case "box":
        elem = findElement.ID(parent, "identity-box");
        break;
      case "countryLabel":
        elem = findElement.ID(parent, "identity-icon-country-label");
        break;
      case "encryptionLabel":
        elem = findElement.ID(parent, "identity-popup-encryption-label");
        break;
      case "encryptionIcon":
        elem = findElement.ID(parent, "identity-popup-encryption-icon");
        break;
      case "host":
        elem = findElement.ID(parent, "identity-popup-content-host");
        break;
      case "moreInfoButton":
        elem = findElement.ID(parent, "identity-popup-more-info-button");
        break;
      case "organizationLabel":
        elem = findElement.ID(parent, "identity-icon-label");
        break;
      case "owner":
        elem = findElement.ID(parent, "identity-popup-content-owner");
        break;
      case "ownerLocation":
        elem = findElement.ID(parent, "identity-popup-content-supplemental");
        break;
      case "popup":
        elem = findElement.ID(parent, "identity-popup");
        break;
      case "permissions":
        elem = findElement.ID(parent, "identity-popup-permissions");
        break;
      case "verifier":
        elem = findElement.ID(parent, "identity-popup-content-verifier");
        break;
      default:
        assert.fail("Unknown element type - " + spec.type);
    }

    return [elem];
  }
}

/**
 * Constructor
 *
 * @param {MozmillController} aController
 *        MozMillController of the window to operate on
 */
function locationBar(aController) {
  assert.ok(aController, "A controller has to be specified");

  this._controller = aController;
<<<<<<< HEAD
  this._autoCompleteResults = new autoCompleteResults(this._controller);
  this._editBookmarksPanel = new editBookmarksPanel(this._controller);
  this._identityPopup = new IdentityPopup(this._controller);
=======
  this._autoCompleteResults = new autoCompleteResults(aController);
  this._editBookmarksPanel = new editBookmarksPanel(aController);
  this._identityPopup = new IdentityPopup(aController);
>>>>>>> 14dbc19b
}

/**
 * Location Bar class
 */
locationBar.prototype = {
  /**
   * Returns the autocomplete object
   *
   * @returns Autocomplete object
   * @type {object}
   */
  get autoCompleteResults() {
    return this._autoCompleteResults;
  },

  /**
   * Returns the edit bookmarks panel object
   *
   * @returns editBookmarksPanel object
   * @type {object}
   */
  get editBookmarksPanel() {
    return this._editBookmarksPanel;
  },

  /**
   * Returns the identity popup object
   *
   * @returns {object} Identity popup instance
   */
  get identityPopup() {
    return this._identityPopup;
  },

  /**
   * Returns the controller of the current window
   *
   * @returns Mozmill controller
   * @type {MozMillController}
   */
  get controller() {
    return this._controller;
  },

  /**
   * Returns the urlbar element
   *
   * @returns URL bar
   * @type {ElemBase}
   */
  get urlbar() {
    return this.getElement({type: "urlbar"});
  },

  /**
   * Returns the currently shown URL
   *
   * @returns Text inside the location bar
   * @type {string}
   */
  get value() {
    return this.urlbar.getNode().value;
  },

  /**
   * Clear the location bar
   */
  clear : function locationBar_clear() {
    this.focus({type: "shortcut"});
    this._controller.keypress(this.urlbar, "VK_DELETE", {});

    assert.waitFor(function () {
      return this.urlbar.getNode().value === '';
    }, "Location bar has been cleared.", undefined, undefined, this);
  },

  /**
   * Close the context menu of the urlbar input field
   */
  closeContextMenu : function locationBar_closeContextMenu() {
    var menu = this.getElement({type: "contextMenu"});
    this._controller.keypress(menu, "VK_ESCAPE", {});
  },

  /**
   * Check if the location bar contains the given text
   *
   * @param {string} aText
   *        Text which should be checked against
   */
  contains : function locationBar_contains(aText) {
    return this.urlbar.getNode().value.indexOf(aText) != -1;
  },

  /**
   * Focus the location bar
   *
   * @param {object} aEvent
   *        Focus the location bar with the given event (click or shortcut)
   */
  focus : function locationBar_focus(aEvent) {
    switch (aEvent.type) {
      case "click":
        this._controller.click(this.urlbar);
        break;
      case "shortcut":
        var cmdKey = utils.getEntity(this.getDtds(), "openCmd.commandkey");
        this._controller.keypress(null, cmdKey, {accelKey: true});
        break;
      default:
        assert.fail("Unkown event type - " + aEvent.type);
    }

    // Wait until the location bar has been focused
    assert.waitFor(function () {
      return this.urlbar.getNode().getAttribute('focused') === 'true';
    }, "Location bar has been focused", undefined, undefined, this);
  },

  /**
   * Gets all the needed external DTD urls as an array
   *
   * @returns Array of external DTD urls
   * @type [string]
   */
  getDtds : function locationBar_getDtds() {
    var dtds = ["chrome://branding/locale/brand.dtd",
                "chrome://browser/locale/browser.dtd"];
    return dtds;
  },

  /**
   * Retrieve an UI element based on the given spec
   *
   * @param {object} aSpec
   *        Information of the UI element which should be retrieved
   * @config {string}  type      - General type information
   * @config {string}  [subtype] - Attribute of the element to filter
   * @config {string}  [value]   - Value of the element or property
   * @config {element} [parent]  - Parent of the to find element
   *
   * @returns Element which has been found
   * @type {ElemBase}
   */
  getElement : function locationBar_getElement(aSpec) {
    var elements = this.getElements(aSpec);

    return (elements.length > 0) ? elements[0] : undefined;
  },

  /**
   * Retrieve an UI element based on the given spec
   *
   * @param {object} aSpec
   *        Information of the UI element which should be retrieved
   * @config {string}  type      - General type information
   * @config {string}  [subtype] - Attribute of the element to filter
   * @config {string}  [value]   - Value of the element or property
   * @config {element} [parent]  - Parent of the to find element
   *
   * @returns Elements which have been found
   * @type {array of ElemBase}
   */
  getElements : function locationBar_getElements(aSpec) {
    var spec = aSpec || {};

    var root = spec.parent ? spec.parent.getNode() : this._controller.window.document;
    var nodeCollector = new domUtils.nodeCollector(root);

    switch(spec.type) {
      /**
       * subtype: subtype to match
       * value: value to match
       */
      case "bookmarksMenuButton":
        return [new elementslib.ID(root, "bookmarks-menu-button")];
      case "contextMenu":
        nodeCollector.root = this.getElement({type: "urlbar_input"}).getNode().parentNode;
        nodeCollector.queryAnonymousNode("anonid", "input-box-contextmenu");
        break;
      case "contextMenu_entry":
        nodeCollector.root = this.getElement({type: "contextMenu"}).getNode();
        nodeCollector.queryNodes("menuitem").filterByDOMProperty("cmd",
                                                                 "cmd_" + spec.subtype);
        break;
      case "favicon":
        return [new elementslib.ID(root, "page-proxy-favicon")];
      case "feedButton":
        return [new elementslib.ID(root, "feed-button")];
      case "goButton":
        return [new elementslib.ID(root, "urlbar-go-button")];
      case "historyDropMarker":
        nodeCollector.root = this.getElement({type: "urlbar"}).getNode();
        nodeCollector.queryAnonymousNode("anonid", "historydropmarker");
        break;
      case "notificationPopup_buttonMenu":
        nodeCollector.queryAnonymousNode("anonid", "menupopup");
        break;
      case "notificationPopup_menuItem":
        nodeCollector.queryNodes("menuitem").filterByDOMProperty(spec.subtype,
                                                                 spec.value);
        break;
      case "notification_element":
        nodeCollector.queryNodes("#" + spec.subtype);
        break;
      case "notificationIcon":
        return [new elementslib.ID(root, spec.subtype + "-notification-icon")];
      case "notification_popup":
        return [new elementslib.ID(root, "notification-popup")];
      case "reloadButton":
        return [new elementslib.ID(root, "urlbar-reload-button")];
      case "starButton":
        if (utils.australis.isAustralis()) {
          nodeCollector.root = this.getElement({type: "bookmarksMenuButton"}).getNode();
          nodeCollector.queryAnonymousNode("anonid", "button");
          break;
        }

        return [new elementslib.ID(root, "star-button")];
      case "stopButton":
        return [new elementslib.ID(root, "urlbar-stop-button")];
      case "urlbar":
        return [new elementslib.ID(root, "urlbar")];
      case "urlbar_input":
        nodeCollector.root = this.getElement({type: "urlbar"}).getNode();
        nodeCollector.queryAnonymousNode("anonid", "input");
        break;
      default:
        assert.fail("Unknown element type - " + spec.type);
    }

    return nodeCollector.elements;
  },

  /**
   * Retrieves the notification popup
   *
   * @return The notification popup element
   * @type {ElemBase}
   */
  getNotification : function locationBar_getNotification() {
    return this.getElement({type: "notification_popup"});
  },

  /**
   * Retrieves the specified element of the door hanger notification bar
   *
   * @param {string} aType
   *        Type of the notification bar to look for
   * @param {object} [aChildElement=""]
   *        Configuration of child element to retrieve from notification element
   * @config {string} [type]  Type of attribute of child we are looking for
   * @config {string} [value] Value of attribute of child we are looking for
   *
   * @return The found element
   * @type {ElemBase}
   */
  getNotificationElement : function locationBar_getNotificationElement(aType, aChildElement) {
    var notification = this.getElement({type: "notification_element",
                                       subtype: aType,
                                       parent: this.getNotification()});
    if (!aChildElement)
      return notification;

    var nodeCollector = new domUtils.nodeCollector(notification.getNode());
    nodeCollector.queryAnonymousNode(aChildElement.type, aChildElement.value);

    return nodeCollector.elements[0];
  },

  /**
   * Load the given URL
   *
   * @param {string} aUrl
   *        URL of web page to load
   */
  loadURL : function locationBar_loadURL(aUrl) {
    this.focus({type: "shortcut"});
    this.type(aUrl);
    this._controller.keypress(this.urlbar, "VK_RETURN", {});
  },

  /**
   * Reload the currently open web page
   *
   * @param {object} aSpec
   *        Information for the reload event
   * @param {string} [aSpec.eventType="shortcut"]
   *        Type of event which triggers the action
   * @param {boolean} [aSpec.aForce=false]
   *        Value if the reload will be forced
   */
  reload : function locationBar_reload(aSpec) {
    var spec = aSpec || {};
    var type = spec.eventType || "shortcut";
    var forceReload = !!spec.aForce;
    var urlbar = this.getElement({type: "urlbar"});

    switch (type) {
      case "button":
        var reloadButton = this.getElement({type: "reloadButton"});
        // Bug 980794
        // Extend the new mouse events to accept modifier keys
        // Once fixed, replace this with the standard click() event
        reloadButton.mouseEvent(undefined, undefined, {
          clickCount: 1,
          shiftKey: forceReload
        });
        break;
      case "shortcut":
        var cmdKey = utils.getEntity(this.getDtds(), "reloadCmd.commandkey");
        urlbar.keypress(cmdKey, {accelKey: true, shiftKey: forceReload});
        break;
      case "shortcut2":
        urlbar.keypress("VK_F5", {shiftKey: forceReload});
        break;
      default:
        throw new Error("Unknown event type - " + type);
    }
  },

  /**
   * Type the given text into the location bar
   *
   * @param {string} aText
   *        Text to enter into the location bar
   */
  type : function locationBar_type(aText) {
    this._controller.type(this.urlbar, aText);
  },

  /**
   * Bookmark a page
   * Also waits for the animation event that occurs to finish
   *
   * @param {function} aCallback
   *        Function to trigger page bookmarking event
   */
  bookmarkWithAnimation : function locationBar_bookmarkWithAnimation(aCallback) {
    var self = { started: false, ended: false };
    var bookmarksMenuButton = this.getElement({type: "bookmarksMenuButton"});
    var window = this._controller.window.document.defaultView;

    var mutationObserver = new window.MutationObserver(function (aMutations) {
      aMutations.forEach(function (aMutation) {
        // For changing the CSS style and enabling the button there's a different
        // action besides animationend event
        // We have to wait until the attribute has been added then removed

        if (!self.started) {
          self.started = (aMutation.target.getAttribute("notification") === "finish");
        }
        else {
          self.ended = !aMutation.target.hasAttribute("notification");
        }
      });
    });
    try {
      mutationObserver.observe(bookmarksMenuButton.getNode(),
                               {attributes: true, attributeFilter: ["notification"]});
      aCallback();
      assert.waitFor(() => self.ended);
    }
    finally {
      mutationObserver.disconnect();
    }
  },

  /**
   * Waits for the given notification popup
   *
   * @param {function} aCallback
   *        Function that triggers the panel to open/close
   * @param {object} aSpec
   *        Information related to the notification to wait for
   * @param {boolean} [aSpec.open=true]
   *        True if the notification should be open
   * @param {string} aSpec.type
   *        Type of notification panel
   */
  waitForNotificationPanel : function locationBar_waitForNotificationPanel(aCallback, aSpec) {
    var spec = aSpec || {};
<<<<<<< HEAD

    assert.equal(typeof aCallback, "function", "Callback function is defined");
    assert.ok(spec.type, "Type of the notification panel is mandatory");

    var open = (spec.open == undefined) ? true : spec.open;
    var eventType = open ? "popupshown" : "popuphidden";
    var state = open ? "open" : "closed";
    var panel = null;

=======
    assert.ok(spec.type, "Type of the notification panel is mandatory");

    var panel = null;

>>>>>>> 14dbc19b
    switch (spec.type) {
      case "notification":
        panel = this.getElement({type: "notification_popup"});
        break;
      case "bookmark":
        panel = this._editBookmarksPanel.getElement({type: "bookmarkPanel"});
        break;
      case "identity":
        panel = this._identityPopup.getElement({type: "popup"});
        break;
      default :
        assert.fail("Unknown notification panel to wait for: " + spec.type);
<<<<<<< HEAD
    }

    // Bug 994117
    // Transitions are not handled correctly
    // Add waiting for transition events once they get fixed
    panel.getNode().setAttribute("animate", "false");
    var panelStateChanged = false;

    function onPanelState() { panelStateChanged = true; }

    panel.getNode().addEventListener(eventType, onPanelState);
    try {
      aCallback(panel);

      assert.waitFor(() => {
        return panelStateChanged;
      }, "Notification popup state has been " + (open ? "opened" : "closed"));
    }
    finally {
      panel.getNode().removeEventListener(eventType, onPanelState);
      panel.getNode().removeAttribute("animate");
=======
>>>>>>> 14dbc19b
    }

    waitForNotificationPanel(aCallback, {open: spec.open, panel: panel});
  }
}

/**
 * Toogle bookmarks toolbar
 *
 * @param {MozmillController} aController
 *        MozMillController of the window to operate on
 * @param {Boolean} aState
 *        Expected state of the BookmarksToolbar
 */
function toggleBookmarksToolbar(aController, aState) {
  var navbar = new elementslib.ID(aController.window.document, "nav-bar");

  aController.rightClick(navbar, navbar.getNode().boxObject.width / 2, 2);

  var toggle = new elementslib.ID(aController.window.document,
                                  "toggle_PersonalToolbar");
  aController.mouseDown(toggle);
  aController.mouseUp(toggle);

  // Check that the Bookmark toolbar is in the correct state
  var state = !!aState;
  var bookmakrsToolbar = new elementslib.ID(aController.window.document,
                                            "PersonalToolbar");
  assert.waitFor(function () {
    return bookmakrsToolbar.getNode().getAttribute("collapsed") === String(!state);
  }, "Bookmarks Toolbar has " + ((state) ? "opened" : "closed"));
}

/**
 * Waits for a notification popup panel
 *
 * @param {function} aCallback
 *        Function that triggers the panel to open/close
 * @param {object} aSpec
 *        Information related to the notification to wait for
 * @param {object} aSpec.panel
 *        The panel to wait for
 * @param {object} [aSpec.parent]
 *        Element to use for waiting for the events (usually same as the panel)
 * @param {boolean} [aSpec.open=true]
 *        True if the notification should be open
 */
function waitForNotificationPanel(aCallback, aSpec) {
  var spec = aSpec || {};

  assert.equal(typeof aCallback, "function", "Callback function is defined");
  assert.ok(spec.panel, "Panel has to be specified");

  var open = (typeof spec.open === "undefined") || spec.open;

  var eventType = "popupshown";
  if (open) {
    if (spec.panel.getNode()) {
      expect.equal(spec.panel.getNode().state, "closed",
                   "Panel is in the correct state");
    }
    else {
      assert.ok(spec.parent,
                "Parent should be defined if panel node is not initialized");
    }
  }
  else {
    expect.equal(spec.panel.getNode().state, "open",
                 "Panel is in the correct state");
    eventType = "popuphidden";
  }

  var parent = spec.parent || spec.panel.getNode();
  var panelStateChanged = false;

  function onPanelState() { panelStateChanged = true; }

  parent.addEventListener(eventType, onPanelState);

  try {
    aCallback(spec.panel);

    assert.waitFor(() => {
      return panelStateChanged;
    }, "Notification popup state has been " + (open ? "opened" : "closed"));
  }
  finally {
    parent.removeEventListener(eventType, onPanelState);
  }
}

// Export of classes
exports.locationBar = locationBar;
exports.editBookmarksPanel = editBookmarksPanel;
exports.autoCompleteResults = autoCompleteResults;

// Export of functions
exports.toggleBookmarksToolbar = toggleBookmarksToolbar;
exports.waitForNotificationPanel = waitForNotificationPanel;<|MERGE_RESOLUTION|>--- conflicted
+++ resolved
@@ -429,15 +429,9 @@
   assert.ok(aController, "A controller has to be specified");
 
   this._controller = aController;
-<<<<<<< HEAD
-  this._autoCompleteResults = new autoCompleteResults(this._controller);
-  this._editBookmarksPanel = new editBookmarksPanel(this._controller);
-  this._identityPopup = new IdentityPopup(this._controller);
-=======
   this._autoCompleteResults = new autoCompleteResults(aController);
   this._editBookmarksPanel = new editBookmarksPanel(aController);
   this._identityPopup = new IdentityPopup(aController);
->>>>>>> 14dbc19b
 }
 
 /**
@@ -821,22 +815,10 @@
    */
   waitForNotificationPanel : function locationBar_waitForNotificationPanel(aCallback, aSpec) {
     var spec = aSpec || {};
-<<<<<<< HEAD
-
-    assert.equal(typeof aCallback, "function", "Callback function is defined");
     assert.ok(spec.type, "Type of the notification panel is mandatory");
 
-    var open = (spec.open == undefined) ? true : spec.open;
-    var eventType = open ? "popupshown" : "popuphidden";
-    var state = open ? "open" : "closed";
     var panel = null;
 
-=======
-    assert.ok(spec.type, "Type of the notification panel is mandatory");
-
-    var panel = null;
-
->>>>>>> 14dbc19b
     switch (spec.type) {
       case "notification":
         panel = this.getElement({type: "notification_popup"});
@@ -849,30 +831,6 @@
         break;
       default :
         assert.fail("Unknown notification panel to wait for: " + spec.type);
-<<<<<<< HEAD
-    }
-
-    // Bug 994117
-    // Transitions are not handled correctly
-    // Add waiting for transition events once they get fixed
-    panel.getNode().setAttribute("animate", "false");
-    var panelStateChanged = false;
-
-    function onPanelState() { panelStateChanged = true; }
-
-    panel.getNode().addEventListener(eventType, onPanelState);
-    try {
-      aCallback(panel);
-
-      assert.waitFor(() => {
-        return panelStateChanged;
-      }, "Notification popup state has been " + (open ? "opened" : "closed"));
-    }
-    finally {
-      panel.getNode().removeEventListener(eventType, onPanelState);
-      panel.getNode().removeAttribute("animate");
-=======
->>>>>>> 14dbc19b
     }
 
     waitForNotificationPanel(aCallback, {open: spec.open, panel: panel});
