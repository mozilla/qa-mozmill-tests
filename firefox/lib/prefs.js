--- conflicted
+++ resolved
@@ -15,11 +15,7 @@
 // Include required modules
 var { assert, expect } = require("../../lib/assertions");
 var modalDialog = require("../../lib/modal-dialog");
-<<<<<<< HEAD
-var utils = require("../../lib/utils");
-=======
 var windows = require("../../lib/windows");
->>>>>>> d5aaa13e
 
 const PREF_PANE_ANIMATION = "browser.preferences.animateFadeIn";
 
@@ -379,11 +375,7 @@
         prefWindowType = "Browser:Preferences";
     }
 
-<<<<<<< HEAD
-    utils.handleWindow("type", prefWindowType, aCallback);
-=======
     windows.handleWindow("type", prefWindowType, aCallback);
->>>>>>> d5aaa13e
   }
 }
 
