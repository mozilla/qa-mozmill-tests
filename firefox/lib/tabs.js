--- conflicted
+++ resolved
@@ -606,11 +606,7 @@
     var document = this._controller.window.document;
     var elem = null;
 
-<<<<<<< HEAD
-    switch (spec.type) {
-=======
     switch (aSpec.type) {
->>>>>>> 14dbc19b
       /**
        * subtype: subtype to match
        * value: value to match
