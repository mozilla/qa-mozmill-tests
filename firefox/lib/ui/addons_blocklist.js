--- conflicted
+++ resolved
@@ -5,10 +5,7 @@
 // Include required modules
 var domUtils = require("../../../lib/dom-utils");
 var utils = require("../../../lib/utils");
-<<<<<<< HEAD
-=======
 var windows = require("../../../lib/windows");
->>>>>>> d5aaa13e
 
 /**
  * @class Class to handle the Blocklist Window
