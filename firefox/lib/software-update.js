/* This Source Code Form is subject to the terms of the Mozilla Public
 * License, v. 2.0. If a copy of the MPL was not distributed with this
 * file, You can obtain one at http://mozilla.org/MPL/2.0/. */

/**
 * @fileoverview
 * The SoftwareUpdate API adds support for an easy access to the update process.
 */

Cu.import("resource://gre/modules/Services.jsm");

// Include required modules
var addons = require("../../lib/addons");
var files = require("../../lib/files");
var prefs = require("prefs");
var utils = require("../../lib/utils");

const TIMEOUT_UPDATE_APPLYING  = 300000;
const TIMEOUT_UPDATE_CHECK     = 30000;
const TIMEOUT_UPDATE_DOWNLOAD  = 360000;

const PREF_APP_DISTRIBUTION = "distribution.id";
const PREF_APP_DISTRIBUTION_VERSION = "distribution.version";
const PREF_APP_UPDATE_URL = "app.update.url";
const PREF_DISABLED_ADDONS = "extensions.disabledAddons";

const REGEX_UPDATE_CHANNEL_PREF = /("app\.update\.channel", ")([^"].*)(?=")/m;

// Helper lookup constants for elements of the software update dialog
const WIZARD = '/id("updates")';
const WIZARD_BUTTONS = WIZARD + '/anon({"anonid":"Buttons"})';
const WIZARD_DECK = WIZARD  + '/anon({"anonid":"Deck"})';

const WIZARD_PAGES = {
  dummy: 'dummy',
  checking: 'checking',
  pluginUpdatesFound: 'pluginupdatesfound',
  noUpdatesFound: 'noupdatesfound',
  manualUpdate: 'manualUpdate',
  incompatibleCheck: 'incompatibleCheck',
  updatesFoundBasic: 'updatesfoundbasic',
  updatesFoundBillboard: 'updatesfoundbillboard',
  license: 'license',
  incompatibleList: 'incompatibleList',
  downloading: 'downloading',
  errors: 'errors',
  errorPatching: 'errorpatching',
  finished: 'finished',
  finishedBackground: 'finishedBackground',
  installed: 'installed'
}

// On Mac there is another DOM structure used as on Windows and Linux
if (mozmill.isMac) {
  var WIZARD_BUTTONS_BOX = WIZARD_BUTTONS +
                             '/anon({"flex":"1"})/{"class":"wizard-buttons-btm"}/';
  var WIZARD_BUTTON = {
    back: '{"dlgtype":"back"}',
    next: '{"dlgtype":"next"}',
    cancel: '{"dlgtype":"cancel"}',
    finish: '{"dlgtype":"finish"}',
    extra1: '{"dlgtype":"extra1"}',
    extra2: '{"dlgtype":"extra2"}'
  }
}
else {
  var WIZARD_BUTTONS_BOX = WIZARD_BUTTONS +
                       '/anon({"flex":"1"})/{"class":"wizard-buttons-box-2"}/';
  var WIZARD_BUTTON = {
    back: '{"dlgtype":"back"}',
    next: 'anon({"anonid":"WizardButtonDeck"})/[1]/{"dlgtype":"next"}',
    cancel: '{"dlgtype":"cancel"}',
    finish: 'anon({"anonid":"WizardButtonDeck"})/[0]/{"dlgtype":"finish"}',
    extra1: '{"dlgtype":"extra1"}',
    extra2: '{"dlgtype":"extra2"}'
  }
}

/**
 * Class to handle the allowed MAR channels as listed in update-settings.ini
 */
function MARChannels() {
  var file = Services.dirsvc.get("GreD", Ci.nsIFile);
  file.append("update-settings.ini");
  this._ini = new files.INIFile(file);

  // TODO: Key is "ACCEPTED_MAR_CHANNEL_IDS " (extra final whitespace) if
  //       modified via the automation script. Remove once the issue is fixed:
  //       https://github.com/mozilla/mozmill-automation/issues/164
  this._keyname = this._ini.getKeys("Settings")[0];
}

MARChannels.prototype = {
  /**
   * Get the currently allowed MAR channels
   *
   * @returns {string[]} List of MAR channels
   */
  get channels() {
    return this._read();
  },

  /**
   * Set the currently allowed MAR channels
   *
   * @param {string[]} aChannels
   *        List of MAR channels to set
   */
  set channels(aChannels) {
    return this._write(aChannels);
  },

  /**
   * Get a reference to the update-settings.ini file
   *
   * @returns {INIFile} Reference to INI file
   */
  get configFile() {
    return this._ini;
  },

  /**
   * Read allowed channels from INI file
   *
   * @returns {string[]} MAR Channels
   */
  _read: function MC_read() {
    // TODO: Revert once the following issue is fixed
    // https://github.com/mozilla/mozmill-automation/issues/164
    // var channels = this._ini.getValue("Settings", "ACCEPTED_MAR_CHANNEL_IDS");
    var channels = this._ini.getValue("Settings", this._keyname).trim();
    assert.ok(channels, "Accepted MAR channel IDs have been found");

    return channels.split(',');
  },

  /**
   * Write allowed channels to INI file
   *
   * @param {string[]} aChannels
   *        List of allowed channels
   */
  _write: function MC_write(aChannels) {
    // TODO: Revert once the following issue is fixed
    // https://github.com/mozilla/mozmill-automation/issues/164
    // this._ini.setValue("Settings", "ACCEPTED_MAR_CHANNEL_IDS",
    this._ini.setValue("Settings", this._keyname,
                       aChannels.join(','));
  },

  /**
   * Add channels to the list of allowed channels
   *
   * @param {string} aChannels
   *        Channels to add
   */
  add: function MC_add(aChannels) {
    var channels = this._read();

    aChannels.forEach(aChannel => {
      if (channels.indexOf(aChannel) == -1) {
        channels.push(aChannel);
      }
    });

    this._write(channels);
  },

  /**
   * Remove channels from the list of allowed channels
   *
   * @param {string} aChannels
   *        Channels to remove
   */
  remove: function MC_remove(aChannels) {
    var channels = this._read();

    aChannels.forEach(aChannel => {
      var index = channels.indexOf(aChannel);
      if (index != -1) {
        channels.splice(index, 1);
      }
    });

    this._write(channels);
  }
};

/**
 * Constructor for software update class
 */
function SoftwareUpdate() {
  this._controller = null;
  this._wizard = null;
  this._downloadDuration = -1;

  this._aus = Cc["@mozilla.org/updates/update-service;1"]
              .getService(Ci.nsIApplicationUpdateService);
  this._ums = Cc["@mozilla.org/updates/update-manager;1"]
              .getService(Ci.nsIUpdateManager);

  this.marChannels = new MARChannels();
  this.updateChannel = new UpdateChannel();

  this.marChannels = new MARChannels();
  this.updateChannel = new UpdateChannel();

  addons.submitInstalledAddons();
}

/**
 * Class for software updates
 */
SoftwareUpdate.prototype = {
  /**
   * Get the customized ABI for the update service
   *
   * @returns {string} ABI version
   */
  get ABI() {
    let abi = null;
    try {
      abi = utils.appInfo.XPCOMABI;
    }
    catch (ex) {
      // throw?
    }

    if (mozmill.isMac) {
      let macutils = Cc["@mozilla.org/xpcom/mac-utils;1"]
                     .getService(Ci.nsIMacUtils);

      if (macutils.isUniversalBinary)
        abi += "-u-" + macutils.architecturesInBinary;
    }

    return abi;
  },

  /**
   * Returns the active update
   *
   * @returns The currently selected update
   * @type nsIUpdate
   */
  get activeUpdate() {
    return this._ums.activeUpdate;
  },

  /**
   * Check if the user has permissions to run the software update
   *
   * @returns Status if the user has the permissions.
   * @type {boolean}
   */
  get allowed() {
    return this._aus.canCheckForUpdates && this._aus.canApplyUpdates;
  },

  /**
   * Returns information of the current build version
   */
  get buildInfo() {
    return {
      buildid : utils.appInfo.buildID,
      channel : this.updateChannel.channel,
      disabled_addons : prefs.preferences.getPref(PREF_DISABLED_ADDONS, ''),
      locale : utils.appInfo.locale,
      mar_channels : this.marChannels.channels,
      url_aus : this.getUpdateURL(true),
      user_agent : utils.appInfo.userAgent,
      version : utils.appInfo.version
    };
  },

  /**
   * Get the controller of the associated engine manager dialog
   *
   * @returns Controller of the browser window
   * @type MozMillController
   */
  get controller() {
    return this._controller;
  },

  /**
   * Returns the current step of the software update dialog wizard
   */
  get currentPage() {
    return this._wizard.getNode().getAttribute('currentpageid');
  },

  /**
   * Returns true if the offered update is a complete update
   */
  get isCompleteUpdate() {
    // Throw when isCompleteUpdate is called without an update. This should
    // never happen except if the test is incorrectly written.
    assert.ok(this.activeUpdate, arguments.callee.name + ": isCompleteUpdate called " +
              "when activeUpdate is null!");

    var patchCount = this.activeUpdate.patchCount;
    assert.ok(patchCount === 1 || patchCount === 2,
              "An update must have one or two patches included.");

    // Ensure Partial and Complete patches produced have unique urls
    if (this.activeUpdate.patchCount == 2) {
      var patch0URL = this.activeUpdate.getPatchAt(0).URL;
      var patch1URL = this.activeUpdate.getPatchAt(1).URL;
      assert.notEqual(patch0URL, patch1URL,
                      "Partial and Complete download URLs are different");
    }

    return (this.activeUpdate.selectedPatch.type  == "complete");
  },

   /**
   * Returns information of the active update in the queue.
   */
  get patchInfo() {
    var info = { }

    if (this.activeUpdate) {
      info = {
        buildid : this.activeUpdate.buildID,
        channel : this.updateChannel.channel,
        is_complete : this.isCompleteUpdate,
        size : this.activeUpdate.selectedPatch.size,
        type : this.activeUpdate.type,
        url_mirror : this.activeUpdate.selectedPatch.finalURL || "n/a",
        download_duration : this._downloadDuration,
        version : this.activeUpdate.version
      };
    }

    return info;
  },

  /**
   * Returns information about the OS version
   *
   * @returns {String} OS version
   */
  get OSVersion() {
    let osVersion;
    try {
      osVersion = Services.sysinfo.getProperty("name") + " " +
                  Services.sysinfo.getProperty("version");
    }
    catch (ex) {
    }

    if (osVersion) {
      try {
        osVersion += " (" + Services.sysinfo.getProperty("secondaryLibrary") + ")";
      }
      catch (e) {
        // Not all platforms have a secondary widget library, so an error is nothing to worry about.
      }
      osVersion = encodeURIComponent(osVersion);
    }
    return osVersion;
  },

  /**
   * Returns the directory used for staging updates
   *
   * @returns {nsIFile} The staging directory
   */
  get stagingDirectory() {
    return this._aus.getUpdatesDirectory();
  },

  /**
   * Returns the update type (minor or major)
   *
   * @returns The update type
   */
  get updateType() {
    return this.activeUpdate.type;
  },

  /**
   * Check if updates have been found
   */
  get updatesFound() {
    return this.currentPage.indexOf("updatesfound") == 0;
  },

  /**
   * Checks if an update has been applied correctly
   *
   * @param {object} aUpdateData
   *        All the data collected during the update process
   */
  assertUpdateApplied : function SU_assertUpdateApplied(aUpdateData) {
    // Get the information from the last update
    var info = aUpdateData.updates[aUpdateData.update.index];

    // The upgraded version should be identical with the version given by
    // the update and we shouldn't have run a downgrade
    var check = Services.vc.compare(info.build_post.version, info.build_pre.version);
    expect.ok(check >= 0, "The version of the upgraded build is higher or equal");

    // If there was an update, the post build id should be identical with the patch
    if (info.patch.buildid) {
      expect.equal(info.build_post.buildid, info.patch.buildid,
                   "The post buildid is equal to the buildid of the update");
    }

    // If a target build id has been given, check if it matches the updated build
    info.target_buildid = aUpdateData.update.targetBuildID;
    if (info.target_buildid) {
      expect.equal(info.build_post.buildid, info.target_buildid,
                   "Post buildid matches target buildid of the update patch");
    }

    // An upgrade should not change the builds locale
    expect.equal(info.build_post.locale, info.build_pre.locale,
                 "The locale of the updated build has not been changed");

    // Check that no application-wide add-ons have been disabled
    expect.equal(info.build_post.disabled_addons, info.build_pre.disabled_addons,
                 "No application-wide add-ons have been disabled by the update");
  },

  /**
   * Check if the update button in the about window is visible and close the
   * window immediately, so we don't loose bandwidth when downloading the patch
   * via the secondary ui.
   *
   * @param {MozMillController} aBrowserController
   *        Controller of the browser window to spawn the about dialog
   */
  checkAboutDialog : function SU_checkAboutDialog(aBrowserController) {
    aBrowserController.mainMenu.click("#aboutName");
    utils.handleWindow("type", "Browser:About", function (aController) {
      var button = new elementslib.Selector(aController.window.document, "#updateButton");
      expect.ok(!button.getNode().hidden,
                "The update button is always visible even after an update.");
    }, true);
  },

  /**
   * Close the software update dialog
   */
  closeDialog: function SU_closeDialog() {
    if (this._controller) {
      this._controller.keypress(null, "VK_ESCAPE", {});
      this._controller.sleep(500);
      this._controller = null;
      this._wizard = null;
    }
  },

  /**
   * Download the update of the given channel and type
   *
<<<<<<< HEAD
   * @param {boolean} waitForFinish
=======
   * @param {boolean} aWaitForFinish
>>>>>>> 14dbc19b
   *        Sets if the function should wait until the download has been finished
   * @param {number} aTimeout
   *        Timeout the download has to stop
   */
<<<<<<< HEAD
  download : function SU_download(waitForFinish, timeout) {
    waitForFinish = waitForFinish ? waitForFinish : true;
=======
  download : function SU_download(aWaitForFinish, aTimeout) {
    waitForFinish = aWaitForFinish ? aWaitForFinish : true;
>>>>>>> 14dbc19b

    // Check that the correct channel has been set
    assert.equal(this.updateChannel.defaultChannel, this.updateChannel.channel,
                 "The update channel has been set correctly.");

    // Retrieve the timestamp, so we can measure the duration of the download
    var startTime = Date.now();

    // Click the next button
    var next = this.getElement({type: "button", subtype: "next"});
    var page = this.currentPage;

    // Click 'Next' and wait until the next page has been selected
    this._controller.click(next);
    assert.waitFor(function () {
      return this.currentPage !== page;
    }, "Update available page has been processed.", undefined, undefined, this);

    // If incompatible add-on are installed we have to skip over the wizard page
    if (this.currentPage === WIZARD_PAGES.incompatibleList) {
      this._controller.click(next);
      assert.waitFor(function () {
        return this.currentPage !== page;
      }, "Incompatible add-ons page has been skipped.", undefined, undefined, this);
    }

    // It can happen that a download has been already cached and the 'finished'
    // page gets directly shown. Make sure we react correctly for different pages.
    switch (this.currentPage) {
      case WIZARD_PAGES.downloading:
        if (waitForFinish) {
          this.waitforDownloadFinished(aTimeout);

          assert.waitFor(function () {
            return this.currentPage ===  WIZARD_PAGES.finished ||
                   this.currentPage === WIZARD_PAGES.finishedBackground;
          }, "Final wizard page has been selected.", undefined, undefined, this);
        }
        break;
      case WIZARD_PAGES.finished:
      case WIZARD_PAGES.finishedBackground:
        break;
      default:
        assert.fail("No handler for wizard page: " + this.currentPage);
    }

    // Calculate the duration in ms
    this._downloadDuration = Date.now() - startTime;
  },

  /**
   * Update the update.status file and set the status to 'failed:6'
   */
  forceFallback : function SU_forceFallback() {
    var updateStatus = this.stagingDirectory;
    updateStatus.append("update.status");

    var file = new files.File(updateStatus);
    file.contents = "failed: 6\n";
  },

  /**
   * Gets all the needed external DTD urls as an array
   *
   * @returns Array of external DTD urls
   * @type [string]
   */
  getDtds : function SU_getDtds() {
    var dtds = ["chrome://mozapps/locale/update/history.dtd",
                "chrome://mozapps/locale/update/updates.dtd"]
    return dtds;
  },

  /**
   * Retrieve an UI element based on the given spec
   *
   * @param {object} aSpec
   *        Information of the UI element which should be retrieved
   *        type: General type information
   *        subtype: Specific element or property
   *        value: Value of the element or property
   * @returns Element which has been created
   * @type {ElemBase}
   */
<<<<<<< HEAD
  getElement : function SU_getElement(spec) {
=======
  getElement : function SU_getElement(aSpec) {
>>>>>>> 14dbc19b
    var elem = null;

    switch(aSpec.type) {
      /**
       * subtype: subtype to match
       * value: value to match
       */
      case "button":
        elem = new elementslib.Lookup(this._controller.window.document,
                                      WIZARD_BUTTONS_BOX + WIZARD_BUTTON[aSpec.subtype]);
        break;
      case "wizard":
        elem = new elementslib.Lookup(this._controller.window.document, WIZARD);
        break;
      case "wizard_page":
        elem = new elementslib.Lookup(this._controller.window.document, WIZARD_DECK +
                                      '/id(' + aSpec.subtype + ')');
        break;
      case "download_progress":
        elem = new elementslib.ID(this._controller.window.document, "downloadProgress");
        break;
      default:
        assert.fail("Unknown element type - " + aSpec.type);
    }

    return elem;
  },

  /**
   * Retrieve the AUS update URL the update snippet is retrieved from
   *
   * @param {Boolean} aForce Flag to force an update check
   *
   * @returns {String} The URL of the update snippet
   */
  getUpdateURL: function SU_getUpdateURL(aForce) {
    var url = prefs.preferences.getPref(PREF_APP_UPDATE_URL, "");
    var dist = prefs.preferences.getPref(PREF_APP_DISTRIBUTION,
                                         "default", true, null);
    var dist_version = prefs.preferences.getPref(PREF_APP_DISTRIBUTION_VERSION,
                                                 "default", true, null);

    if (!url || url == "") {
      return null;
    }

    // Not all placeholders are getting replaced correctly by formatURL
    url = url.replace(/%PRODUCT%/g, utils.appInfo.name);
    url = url.replace(/%BUILD_ID%/g, utils.appInfo.buildID);
    url = url.replace(/%BUILD_TARGET%/g, utils.appInfo.os + "_" + this.ABI);
    url = url.replace(/%OS_VERSION%/g, this.OSVersion);
    url = url.replace(/%CHANNEL%/g, this.updateChannel.channel);
    url = url.replace(/%DISTRIBUTION%/g, dist);
    url = url.replace(/%DISTRIBUTION_VERSION%/g, dist_version);

    url = utils.formatUrl(url);

    if (aForce)
      url += (url.indexOf("?") != -1 ? "&" : "?") + "force=1";

    return url;
  },

  /**
   * Open software update dialog
   *
   * @param {MozMillController} aBrowserController
   *        Mozmill controller of the browser window
   */
<<<<<<< HEAD
  openDialog: function SU_openDialog(browserController) {
=======
  openDialog: function SU_openDialog(aBrowserController) {
>>>>>>> 14dbc19b
    // TODO: After Firefox 4 has been released and we do not have to test any
    // beta release anymore uncomment out the following code

    // With version >= 4.0b7pre the update dialog is reachable from within the
    // about window now.
    var appVersion = utils.appInfo.version;

    if (Services.vc.compare(appVersion, "4.0b7pre") >= 0) {
      // We can't open the about window, otherwise a parallel download of
      // the update will let us fallback to a complete one all the time

      // Open the about window and check the update button
      // browserController.mainMenu.click("#aboutName");

      // utils.handleWindow("type", "Browser:About", function(controller) {
      //  // Bug 599290
      //  // Check for updates has been completely relocated
      //  // into the about window. We can't check the in-about ui yet.
      //  var updateButton = new elementslib.ID(controller.window.document,
      //                                        "checkForUpdatesButton");
      //  //controller.click(updateButton);
      //  controller.waitForElement(updateButton, TIMEOUT);
      // });

      // For now just call the old ui until we have support for the about window.
      var updatePrompt = Cc["@mozilla.org/updates/update-prompt;1"]
                         .createInstance(Ci.nsIUpdatePrompt);
      updatePrompt.checkForUpdates();
    }
    else {
      // For builds <4.0b7pre
      aBrowserController.mainMenu.click("#checkForUpdates");
    }

    this.waitForDialogOpen(aBrowserController);
  },

  /**
   * Wait that check for updates has been finished
   * @param {number} aTimeout
   */
<<<<<<< HEAD
  waitForCheckFinished : function SU_waitForCheckFinished(timeout) {
    timeout = timeout ? timeout : TIMEOUT_UPDATE_CHECK;
=======
  waitForCheckFinished : function SU_waitForCheckFinished(aTimeout) {
    timeout = aTimeout ? aTimeout : TIMEOUT_UPDATE_CHECK;
>>>>>>> 14dbc19b

    assert.waitFor(function() {
      return this.currentPage != WIZARD_PAGES.checking;
    }, "Check for updates has been completed.", timeout, null, this);
  },

  /**
   * Wait for the software update dialog
   *
   * @param {MozMillController} aBrowserController
   *        Mozmill controller of the browser window
   */
<<<<<<< HEAD
  waitForDialogOpen : function SU_waitForDialogOpen(browserController) {
=======
  waitForDialogOpen : function SU_waitForDialogOpen(aBrowserController) {
>>>>>>> 14dbc19b
    this._controller = utils.handleWindow("type", "Update:Wizard",
                                          undefined, false);
    this._wizard = this.getElement({type: "wizard"});

    assert.waitFor(function () {
      return this.currentPage !== WIZARD_PAGES.dummy;
    }, "Dummy wizard page has been made invisible", undefined, undefined, this);

    this._controller.window.focus();
  },

  /**
   * Wait until the download has been finished
   *
   * @param {number} aTimeout
   *        Timeout the download has to stop
   */
<<<<<<< HEAD
  waitforDownloadFinished: function SU_waitForDownloadFinished(timeout) {
    timeout = timeout ? timeout : TIMEOUT_UPDATE_DOWNLOAD;
=======
  waitforDownloadFinished: function SU_waitForDownloadFinished(aTimeout) {
    timeout = aTimeout ? aTimeout : TIMEOUT_UPDATE_DOWNLOAD;
>>>>>>> 14dbc19b

    var progress =  this.getElement({type: "download_progress"});
    assert.waitFor(function () {
      return this.currentPage !== WIZARD_PAGES.downloading ||
             progress.getNode().value === '100';
    }, "Update has been finished downloading.", timeout, undefined, this);

    assert.notEqual(this.currentPage, WIZARD_PAGES.errors,
                    "Update successfully downloaded.");

    // We instantly apply the downloaded update
    assert.waitFor(function () {
      return this.currentPage !== WIZARD_PAGES.downloading;
    }, "Downloaded update has been applied.", TIMEOUT_UPDATE_APPLYING, undefined, this);
  },

  /**
   * Waits for the given page of the update dialog wizard
   */
<<<<<<< HEAD
  waitForWizardPage : function SU_waitForWizardPage(step) {
=======
  waitForWizardPage : function SU_waitForWizardPage(aStep) {
>>>>>>> 14dbc19b
    assert.waitFor(function () {
      return this.currentPage === aStep;
    }, "New wizard page has been selected", undefined, undefined, this);
  }
}

/**
 * Class to handle the update channel as listed in channel-prefs.js
 */
function UpdateChannel() {
  var file = Services.dirsvc.get("PrfDef", Ci.nsIFile);
  file.append("channel-prefs.js");

  this._file = new files.File(file);
}

UpdateChannel.prototype = {
  /**
   * Return the current update channel from the default branch
   *
   * @returns {string} Current update channel
   */
  get channel() {
    return prefs.preferences.getPref('app.update.channel', '', true, null);
  },

  /**
   * Get a reference to the update-settings.ini file
   *
   * @returns {INIFile} Reference to INI file
   */
  get configFile() {
    return this._file;
  },

  /**
   * Get the default update channel
   *
   * @returns {string} Current default update channel
   */
  get defaultChannel() {
    var result = this._file.contents.match(REGEX_UPDATE_CHANNEL_PREF);
    assert.equal(result.length, 3, "Update channel value has been found");

    return result[2];
  },

  /**
   * Set default update channel
   *
   * @param {string} aChannel
   *        New default update channel
   */
  set defaultChannel(aChannel) {
    assert.ok(typeof aChannel, "string", "Update channel has been specified");

    var contents = this._file.contents;
    contents = contents.replace(REGEX_UPDATE_CHANNEL_PREF, "$1" + aChannel);
    this._file.contents = contents;
  },
};


/**
 * Initialize all the data used by update tests
 *
 * @param {boolean} aFallback
 *        True in case it is a fallback update
 */
function initUpdateTests(aFallback=false) {
  var update = new SoftwareUpdate();

  // Prepare persisted object for update results
  // If an update fails the post build will be the same as the pre build.
  persisted.update.index = 0;
  persisted.update.stagingPath = update.stagingDirectory.path;

  // TODO: For backward compatibility. Can be removed once the issue is fixed:
  // https://github.com/mozilla/mozmill-automation/issues/180
  persisted.updateStagingPath = update.stagingDirectory.path;

  // Create results object with information of the unmodified pre build
  // TODO: Lets change to persisted.update.results once the issue is fixed:
  // https://github.com/mozilla/mozmill-automation/issues/175
  persisted.updates = [{
    build_pre : update.buildInfo,
    build_post : update.buildInfo,
    fallback : aFallback,
    patch : {},
    success : false,
  }];

  // If requested modify the default update channel. It will be active
  // after the next restart of the application
  if (persisted.update.channel) {
    // Backup the original content and the path of the channel-prefs.js file
    persisted.update.default_update_channel = {
      content : update.updateChannel.configFile.contents,
      path : update.updateChannel.configFile.path
    };

    update.updateChannel.defaultChannel = persisted.update.channel;
  }

  // If requested modify the list of allowed MAR channels
  if (persisted.update.allowed_mar_channels) {
    // Backup the original content and the path of the update-settings.ini file
    persisted.update.default_mar_channels = {
      content : update.marChannels.configFile.contents,
      path : update.marChannels.configFile.path
    };

    update.marChannels.add(persisted.update.allowed_mar_channels);
  }
}


// Export of variables
exports.WIZARD_PAGES = WIZARD_PAGES;

// Export of functions
exports.initUpdateTests = initUpdateTests;

// Export of classes
exports.SoftwareUpdate = SoftwareUpdate;<|MERGE_RESOLUTION|>--- conflicted
+++ resolved
@@ -202,9 +202,6 @@
   this.marChannels = new MARChannels();
   this.updateChannel = new UpdateChannel();
 
-  this.marChannels = new MARChannels();
-  this.updateChannel = new UpdateChannel();
-
   addons.submitInstalledAddons();
 }
 
@@ -456,22 +453,13 @@
   /**
    * Download the update of the given channel and type
    *
-<<<<<<< HEAD
-   * @param {boolean} waitForFinish
-=======
    * @param {boolean} aWaitForFinish
->>>>>>> 14dbc19b
    *        Sets if the function should wait until the download has been finished
    * @param {number} aTimeout
    *        Timeout the download has to stop
    */
-<<<<<<< HEAD
-  download : function SU_download(waitForFinish, timeout) {
-    waitForFinish = waitForFinish ? waitForFinish : true;
-=======
   download : function SU_download(aWaitForFinish, aTimeout) {
     waitForFinish = aWaitForFinish ? aWaitForFinish : true;
->>>>>>> 14dbc19b
 
     // Check that the correct channel has been set
     assert.equal(this.updateChannel.defaultChannel, this.updateChannel.channel,
@@ -556,11 +544,7 @@
    * @returns Element which has been created
    * @type {ElemBase}
    */
-<<<<<<< HEAD
-  getElement : function SU_getElement(spec) {
-=======
   getElement : function SU_getElement(aSpec) {
->>>>>>> 14dbc19b
     var elem = null;
 
     switch(aSpec.type) {
@@ -630,11 +614,7 @@
    * @param {MozMillController} aBrowserController
    *        Mozmill controller of the browser window
    */
-<<<<<<< HEAD
-  openDialog: function SU_openDialog(browserController) {
-=======
   openDialog: function SU_openDialog(aBrowserController) {
->>>>>>> 14dbc19b
     // TODO: After Firefox 4 has been released and we do not have to test any
     // beta release anymore uncomment out the following code
 
@@ -676,13 +656,8 @@
    * Wait that check for updates has been finished
    * @param {number} aTimeout
    */
-<<<<<<< HEAD
-  waitForCheckFinished : function SU_waitForCheckFinished(timeout) {
-    timeout = timeout ? timeout : TIMEOUT_UPDATE_CHECK;
-=======
   waitForCheckFinished : function SU_waitForCheckFinished(aTimeout) {
     timeout = aTimeout ? aTimeout : TIMEOUT_UPDATE_CHECK;
->>>>>>> 14dbc19b
 
     assert.waitFor(function() {
       return this.currentPage != WIZARD_PAGES.checking;
@@ -695,11 +670,7 @@
    * @param {MozMillController} aBrowserController
    *        Mozmill controller of the browser window
    */
-<<<<<<< HEAD
-  waitForDialogOpen : function SU_waitForDialogOpen(browserController) {
-=======
   waitForDialogOpen : function SU_waitForDialogOpen(aBrowserController) {
->>>>>>> 14dbc19b
     this._controller = utils.handleWindow("type", "Update:Wizard",
                                           undefined, false);
     this._wizard = this.getElement({type: "wizard"});
@@ -717,13 +688,8 @@
    * @param {number} aTimeout
    *        Timeout the download has to stop
    */
-<<<<<<< HEAD
-  waitforDownloadFinished: function SU_waitForDownloadFinished(timeout) {
-    timeout = timeout ? timeout : TIMEOUT_UPDATE_DOWNLOAD;
-=======
   waitforDownloadFinished: function SU_waitForDownloadFinished(aTimeout) {
     timeout = aTimeout ? aTimeout : TIMEOUT_UPDATE_DOWNLOAD;
->>>>>>> 14dbc19b
 
     var progress =  this.getElement({type: "download_progress"});
     assert.waitFor(function () {
@@ -743,11 +709,7 @@
   /**
    * Waits for the given page of the update dialog wizard
    */
-<<<<<<< HEAD
-  waitForWizardPage : function SU_waitForWizardPage(step) {
-=======
   waitForWizardPage : function SU_waitForWizardPage(aStep) {
->>>>>>> 14dbc19b
     assert.waitFor(function () {
       return this.currentPage === aStep;
     }, "New wizard page has been selected", undefined, undefined, this);
