/* This Source Code Form is subject to the terms of the Mozilla Public
 * License, v. 2.0. If a copy of the MPL was not distributed with this
 * file, You can obtain one at http://mozilla.org/MPL/2.0/. */

/**
 * @fileoverview
 * The SoftwareUpdate API adds support for an easy access to the update process.
 */

Cu.import("resource://gre/modules/Services.jsm");

// Include required modules
var addons = require("../../lib/addons");
var files = require("../../lib/files");
var prefs = require("prefs");
var utils = require("../../lib/utils");
<<<<<<< HEAD
=======
var windows = require("../../lib/windows");
>>>>>>> d5aaa13e

const TIMEOUT_UPDATE_APPLYING  = 300000;
const TIMEOUT_UPDATE_CHECK     = 30000;
const TIMEOUT_UPDATE_DOWNLOAD  = 360000;

const PREF_APP_DISTRIBUTION = "distribution.id";
const PREF_APP_DISTRIBUTION_VERSION = "distribution.version";
const PREF_APP_UPDATE_URL = "app.update.url";
const PREF_DISABLED_ADDONS = "extensions.disabledAddons";

const REGEX_UPDATE_CHANNEL_PREF = /("app\.update\.channel", ")([^"].*)(?=")/m;

// Helper lookup constants for elements of the software update dialog
const WIZARD = '/id("updates")';
const WIZARD_BUTTONS = WIZARD + '/anon({"anonid":"Buttons"})';
const WIZARD_DECK = WIZARD  + '/anon({"anonid":"Deck"})';

const WIZARD_PAGES = {
  dummy: 'dummy',
  checking: 'checking',
  pluginUpdatesFound: 'pluginupdatesfound',
  noUpdatesFound: 'noupdatesfound',
  manualUpdate: 'manualUpdate',
  incompatibleCheck: 'incompatibleCheck',
  updatesFoundBasic: 'updatesfoundbasic',
  updatesFoundBillboard: 'updatesfoundbillboard',
  license: 'license',
  incompatibleList: 'incompatibleList',
  downloading: 'downloading',
  errors: 'errors',
  errorPatching: 'errorpatching',
  finished: 'finished',
  finishedBackground: 'finishedBackground',
  installed: 'installed'
}

// On Mac there is another DOM structure used as on Windows and Linux
if (mozmill.isMac) {
  var WIZARD_BUTTONS_BOX = WIZARD_BUTTONS +
                             '/anon({"flex":"1"})/{"class":"wizard-buttons-btm"}/';
  var WIZARD_BUTTON = {
    back: '{"dlgtype":"back"}',
    next: '{"dlgtype":"next"}',
    cancel: '{"dlgtype":"cancel"}',
    finish: '{"dlgtype":"finish"}',
    extra1: '{"dlgtype":"extra1"}',
    extra2: '{"dlgtype":"extra2"}'
  }
}
else {
  var WIZARD_BUTTONS_BOX = WIZARD_BUTTONS +
                       '/anon({"flex":"1"})/{"class":"wizard-buttons-box-2"}/';
  var WIZARD_BUTTON = {
    back: '{"dlgtype":"back"}',
    next: 'anon({"anonid":"WizardButtonDeck"})/[1]/{"dlgtype":"next"}',
    cancel: '{"dlgtype":"cancel"}',
    finish: 'anon({"anonid":"WizardButtonDeck"})/[0]/{"dlgtype":"finish"}',
    extra1: '{"dlgtype":"extra1"}',
    extra2: '{"dlgtype":"extra2"}'
  }
}

/**
 * Class to handle the allowed MAR channels as listed in update-settings.ini
 */
function MARChannels() {
  var file = Services.dirsvc.get("GreD", Ci.nsIFile);
  file.append("update-settings.ini");
  this._ini = new files.INIFile(file);
}

MARChannels.prototype = {
  /**
   * Get the currently allowed MAR channels
   *
   * @returns {string[]} List of MAR channels
   */
  get channels() {
    return this._read();
  },

  /**
   * Set the currently allowed MAR channels
   *
   * @param {string[]} aChannels
   *        List of MAR channels to set
   */
  set channels(aChannels) {
    return this._write(aChannels);
  },

  /**
   * Get a reference to the update-settings.ini file
   *
   * @returns {INIFile} Reference to INI file
   */
  get configFile() {
    return this._ini;
  },

  /**
   * Read allowed channels from INI file
   *
   * @returns {string[]} MAR Channels
   */
  _read: function MC_read() {
    var channels = this._ini.getValue("Settings", "ACCEPTED_MAR_CHANNEL_IDS");
    return channels.split(',');
  },

  /**
   * Write allowed channels to INI file
   *
   * @param {string[]} aChannels
   *        List of allowed channels
   */
  _write: function MC_write(aChannels) {
    this._ini.setValue("Settings", "ACCEPTED_MAR_CHANNEL_IDS",
                       aChannels.join(','));
  },

  /**
   * Add channels to the list of allowed channels
   *
   * @param {string} aChannels
   *        Channels to add
   */
  add: function MC_add(aChannels) {
    var channels = this._read();

    aChannels.forEach(aChannel => {
      if (channels.indexOf(aChannel) == -1) {
        channels.push(aChannel);
      }
    });

    this._write(channels);
  },

  /**
   * Remove channels from the list of allowed channels
   *
   * @param {string} aChannels
   *        Channels to remove
   */
  remove: function MC_remove(aChannels) {
    var channels = this._read();

    aChannels.forEach(aChannel => {
      var index = channels.indexOf(aChannel);
      if (index != -1) {
        channels.splice(index, 1);
      }
    });

    this._write(channels);
  }
};

/**
 * Constructor for software update class
 */
function SoftwareUpdate() {
  this._controller = null;
  this._wizard = null;
  this._downloadDuration = -1;

  this._aus = Cc["@mozilla.org/updates/update-service;1"]
              .getService(Ci.nsIApplicationUpdateService);
  this._ums = Cc["@mozilla.org/updates/update-manager;1"]
              .getService(Ci.nsIUpdateManager);

  this.marChannels = new MARChannels();
  this.updateChannel = new UpdateChannel();

  addons.submitInstalledAddons();
}

/**
 * Class for software updates
 */
SoftwareUpdate.prototype = {
  /**
   * Get the customized ABI for the update service
   *
   * @returns {string} ABI version
   */
  get ABI() {
    let abi = null;
    try {
      abi = utils.appInfo.XPCOMABI;
    }
    catch (ex) {
      // throw?
    }

    if (mozmill.isMac) {
      let macutils = Cc["@mozilla.org/xpcom/mac-utils;1"]
                     .getService(Ci.nsIMacUtils);

      if (macutils.isUniversalBinary)
        abi += "-u-" + macutils.architecturesInBinary;
    }

    return abi;
  },

  /**
   * Returns the active update
   *
   * @returns The currently selected update
   * @type nsIUpdate
   */
  get activeUpdate() {
    return this._ums.activeUpdate;
  },

  /**
   * Check if the user has permissions to run the software update
   *
   * @returns Status if the user has the permissions.
   * @type {boolean}
   */
  get allowed() {
    return this._aus.canCheckForUpdates && this._aus.canApplyUpdates;
  },

  /**
   * Returns information of the current build version
   */
  get buildInfo() {
    return {
      buildid : utils.appInfo.buildID,
      channel : this.updateChannel.channel,
      disabled_addons : prefs.preferences.getPref(PREF_DISABLED_ADDONS, ''),
      locale : utils.appInfo.locale,
      mar_channels : this.marChannels.channels,
      url_aus : this.getUpdateURL(true),
      user_agent : utils.appInfo.userAgent,
      version : utils.appInfo.version
    };
  },

  /**
   * Get the controller of the associated engine manager dialog
   *
   * @returns Controller of the browser window
   * @type MozMillController
   */
  get controller() {
    return this._controller;
  },

  /**
   * Returns the current step of the software update dialog wizard
   */
  get currentPage() {
    return this._wizard.getNode().getAttribute('currentpageid');
  },

  /**
   * Returns true if the offered update is a complete update
   */
  get isCompleteUpdate() {
    // Throw when isCompleteUpdate is called without an update. This should
    // never happen except if the test is incorrectly written.
    assert.ok(this.activeUpdate, arguments.callee.name + ": isCompleteUpdate called " +
              "when activeUpdate is null!");

    var patchCount = this.activeUpdate.patchCount;
    assert.ok(patchCount === 1 || patchCount === 2,
              "An update must have one or two patches included.");

    // Ensure Partial and Complete patches produced have unique urls
    if (this.activeUpdate.patchCount == 2) {
      var patch0URL = this.activeUpdate.getPatchAt(0).URL;
      var patch1URL = this.activeUpdate.getPatchAt(1).URL;
      assert.notEqual(patch0URL, patch1URL,
                      "Partial and Complete download URLs are different");
    }

    return (this.activeUpdate.selectedPatch.type  == "complete");
  },

   /**
   * Returns information of the active update in the queue.
   */
  get patchInfo() {
    var info = { }

    if (this.activeUpdate) {
      info = {
        buildid : this.activeUpdate.buildID,
        channel : this.updateChannel.channel,
        is_complete : this.isCompleteUpdate,
        size : this.activeUpdate.selectedPatch.size,
        type : this.activeUpdate.type,
        url_mirror : this.activeUpdate.selectedPatch.finalURL || "n/a",
        download_duration : this._downloadDuration,
        version : this.activeUpdate.version
      };
    }

    return info;
  },

  /**
   * Returns information about the OS version
   *
   * @returns {String} OS version
   */
  get OSVersion() {
    let osVersion;
    try {
      osVersion = Services.sysinfo.getProperty("name") + " " +
                  Services.sysinfo.getProperty("version");
    }
    catch (ex) {
    }

    if (osVersion) {
      try {
        osVersion += " (" + Services.sysinfo.getProperty("secondaryLibrary") + ")";
      }
      catch (e) {
        // Not all platforms have a secondary widget library, so an error is nothing to worry about.
      }
      osVersion = encodeURIComponent(osVersion);
    }
    return osVersion;
  },

  /**
   * Returns the directory used for staging updates
   *
   * @returns {nsIFile} The staging directory
   */
  get stagingDirectory() {
    return this._aus.getUpdatesDirectory();
  },

  /**
   * Returns the update type (minor or major)
   *
   * @returns The update type
   */
  get updateType() {
    return this.activeUpdate.type;
  },

  /**
   * Check if updates have been found
   */
  get updatesFound() {
    return this.currentPage.indexOf("updatesfound") == 0;
  },

  /**
   * Checks if an update has been applied correctly
   *
   * @param {object} aUpdateData
   *        All the data collected during the update process
   */
  assertUpdateApplied : function SU_assertUpdateApplied(aUpdateData) {
    // Get the information from the last update
    var info = aUpdateData.updates[aUpdateData.update.index];

    // The upgraded version should be identical with the version given by
    // the update and we shouldn't have run a downgrade
    var check = Services.vc.compare(info.build_post.version, info.build_pre.version);
    expect.ok(check >= 0, "The version of the upgraded build is higher or equal");

    // If there was an update, the post build id should be identical with the patch
    if (info.patch.buildid) {
      expect.equal(info.build_post.buildid, info.patch.buildid,
                   "The post buildid is equal to the buildid of the update");
    }

    // If a target build id has been given, check if it matches the updated build
    info.target_buildid = aUpdateData.update.targetBuildID;
    if (info.target_buildid) {
      expect.equal(info.build_post.buildid, info.target_buildid,
                   "Post buildid matches target buildid of the update patch");
    }

    // An upgrade should not change the builds locale
    expect.equal(info.build_post.locale, info.build_pre.locale,
                 "The locale of the updated build has not been changed");

    // Check that no application-wide add-ons have been disabled
    expect.equal(info.build_post.disabled_addons, info.build_pre.disabled_addons,
                 "No application-wide add-ons have been disabled by the update");
  },

  /**
   * Check if the update button in the about window is visible and close the
   * window immediately, so we don't loose bandwidth when downloading the patch
   * via the secondary ui.
   *
   * @param {MozMillController} aBrowserController
   *        Controller of the browser window to spawn the about dialog
   */
  checkAboutDialog : function SU_checkAboutDialog(aBrowserController) {
    aBrowserController.mainMenu.click("#aboutName");
<<<<<<< HEAD
    utils.handleWindow("type", "Browser:About", function (aController) {
=======
    windows.handleWindow("type", "Browser:About", function (aController) {
>>>>>>> d5aaa13e
      var button = new elementslib.Selector(aController.window.document, "#updateButton");
      expect.ok(!button.getNode().hidden,
                "The update button is always visible even after an update.");
    }, true);
  },

  /**
   * Close the software update dialog
   */
  closeDialog: function SU_closeDialog() {
    if (this._controller) {
      this._controller.keypress(null, "VK_ESCAPE", {});
      this._controller.sleep(500);
      this._controller = null;
      this._wizard = null;
    }
  },

  /**
   * Download the update of the given channel and type
   *
   * @param {boolean} aWaitForFinish
   *        Sets if the function should wait until the download has been finished
   * @param {number} aTimeout
   *        Timeout the download has to stop
   */
  download : function SU_download(aWaitForFinish, aTimeout) {
    waitForFinish = aWaitForFinish ? aWaitForFinish : true;

    // Check that the correct channel has been set
    assert.equal(this.updateChannel.defaultChannel, this.updateChannel.channel,
                 "The update channel has been set correctly.");

    // Retrieve the timestamp, so we can measure the duration of the download
    var startTime = Date.now();

    // Click the next button
    var next = this.getElement({type: "button", subtype: "next"});
    var page = this.currentPage;

    // Click 'Next' and wait until the next page has been selected
    this._controller.click(next);
    assert.waitFor(function () {
      return this.currentPage !== page;
    }, "Update available page has been processed.", undefined, undefined, this);

    // If incompatible add-on are installed we have to skip over the wizard page
    if (this.currentPage === WIZARD_PAGES.incompatibleList) {
      this._controller.click(next);
      assert.waitFor(function () {
        return this.currentPage !== page;
      }, "Incompatible add-ons page has been skipped.", undefined, undefined, this);
    }

    // It can happen that a download has been already cached and the 'finished'
    // page gets directly shown. Make sure we react correctly for different pages.
    switch (this.currentPage) {
      case WIZARD_PAGES.downloading:
        if (waitForFinish) {
          this.waitforDownloadFinished(aTimeout);

          assert.waitFor(function () {
            return this.currentPage ===  WIZARD_PAGES.finished ||
                   this.currentPage === WIZARD_PAGES.finishedBackground;
          }, "Final wizard page has been selected.", undefined, undefined, this);
        }
        break;
      case WIZARD_PAGES.finished:
      case WIZARD_PAGES.finishedBackground:
        break;
      default:
        assert.fail("No handler for wizard page: " + this.currentPage);
    }

    // Calculate the duration in ms
    this._downloadDuration = Date.now() - startTime;
  },

  /**
   * Update the update.status file and set the status to 'failed:6'
   */
  forceFallback : function SU_forceFallback() {
    var updateStatus = this.stagingDirectory;
    updateStatus.append("update.status");

    var file = new files.File(updateStatus);
    file.contents = "failed: 6\n";
  },

  /**
   * Gets all the needed external DTD urls as an array
   *
   * @returns Array of external DTD urls
   * @type [string]
   */
  getDtds : function SU_getDtds() {
    var dtds = ["chrome://mozapps/locale/update/history.dtd",
                "chrome://mozapps/locale/update/updates.dtd"]
    return dtds;
  },

  /**
   * Retrieve an UI element based on the given spec
   *
   * @param {object} aSpec
   *        Information of the UI element which should be retrieved
   *        type: General type information
   *        subtype: Specific element or property
   *        value: Value of the element or property
   * @returns Element which has been created
   * @type {ElemBase}
   */
  getElement : function SU_getElement(aSpec) {
    var elem = null;

    switch(aSpec.type) {
      /**
       * subtype: subtype to match
       * value: value to match
       */
      case "button":
        elem = new elementslib.Lookup(this._controller.window.document,
                                      WIZARD_BUTTONS_BOX + WIZARD_BUTTON[aSpec.subtype]);
        break;
      case "wizard":
        elem = new elementslib.Lookup(this._controller.window.document, WIZARD);
        break;
      case "wizard_page":
        elem = new elementslib.Lookup(this._controller.window.document, WIZARD_DECK +
                                      '/id(' + aSpec.subtype + ')');
        break;
      case "download_progress":
        elem = new elementslib.ID(this._controller.window.document, "downloadProgress");
        break;
      default:
        assert.fail("Unknown element type - " + aSpec.type);
    }

    return elem;
  },

  /**
   * Retrieve the AUS update URL the update snippet is retrieved from
   *
   * @param {Boolean} aForce Flag to force an update check
   *
   * @returns {String} The URL of the update snippet
   */
  getUpdateURL: function SU_getUpdateURL(aForce) {
    var url = prefs.preferences.getPref(PREF_APP_UPDATE_URL, "");
    var dist = prefs.preferences.getPref(PREF_APP_DISTRIBUTION,
                                         "default", true, null);
    var dist_version = prefs.preferences.getPref(PREF_APP_DISTRIBUTION_VERSION,
                                                 "default", true, null);

    if (!url || url == "") {
      return null;
    }

    // Not all placeholders are getting replaced correctly by formatURL
    url = url.replace(/%PRODUCT%/g, utils.appInfo.name);
    url = url.replace(/%BUILD_ID%/g, utils.appInfo.buildID);
    url = url.replace(/%BUILD_TARGET%/g, utils.appInfo.os + "_" + this.ABI);
    url = url.replace(/%OS_VERSION%/g, this.OSVersion);
    url = url.replace(/%CHANNEL%/g, this.updateChannel.channel);
    url = url.replace(/%DISTRIBUTION%/g, dist);
    url = url.replace(/%DISTRIBUTION_VERSION%/g, dist_version);

    url = utils.formatUrl(url);

    if (aForce)
      url += (url.indexOf("?") != -1 ? "&" : "?") + "force=1";

    return url;
  },

  /**
   * Open software update dialog
   *
   * @param {MozMillController} aBrowserController
   *        Mozmill controller of the browser window
   */
  openDialog: function SU_openDialog(aBrowserController) {
    // TODO: After Firefox 4 has been released and we do not have to test any
    // beta release anymore uncomment out the following code

    // With version >= 4.0b7pre the update dialog is reachable from within the
    // about window now.
    var appVersion = utils.appInfo.version;

    if (Services.vc.compare(appVersion, "4.0b7pre") >= 0) {
      // We can't open the about window, otherwise a parallel download of
      // the update will let us fallback to a complete one all the time

      // Open the about window and check the update button
      // browserController.mainMenu.click("#aboutName");

      // windows.handleWindow("type", "Browser:About", function(controller) {
      //  // Bug 599290
      //  // Check for updates has been completely relocated
      //  // into the about window. We can't check the in-about ui yet.
      //  var updateButton = new elementslib.ID(controller.window.document,
      //                                        "checkForUpdatesButton");
      //  //controller.click(updateButton);
      //  controller.waitForElement(updateButton, TIMEOUT);
      // });

      // For now just call the old ui until we have support for the about window.
      var updatePrompt = Cc["@mozilla.org/updates/update-prompt;1"]
                         .createInstance(Ci.nsIUpdatePrompt);
      updatePrompt.checkForUpdates();
    }
    else {
      // For builds <4.0b7pre
      aBrowserController.mainMenu.click("#checkForUpdates");
    }

    this.waitForDialogOpen(aBrowserController);
  },

  /**
   * Wait that check for updates has been finished
   * @param {number} aTimeout
   */
  waitForCheckFinished : function SU_waitForCheckFinished(aTimeout) {
    timeout = aTimeout ? aTimeout : TIMEOUT_UPDATE_CHECK;

    assert.waitFor(function() {
      return this.currentPage != WIZARD_PAGES.checking;
    }, "Check for updates has been completed.", timeout, null, this);
  },

  /**
   * Wait for the software update dialog
   *
   * @param {MozMillController} aBrowserController
   *        Mozmill controller of the browser window
   */
  waitForDialogOpen : function SU_waitForDialogOpen(aBrowserController) {
<<<<<<< HEAD
    this._controller = utils.handleWindow("type", "Update:Wizard",
                                          undefined, false);
=======
    this._controller = windows.handleWindow("type", "Update:Wizard",
                                            undefined, false);
>>>>>>> d5aaa13e
    this._wizard = this.getElement({type: "wizard"});

    assert.waitFor(function () {
      return this.currentPage !== WIZARD_PAGES.dummy;
    }, "Dummy wizard page has been made invisible", undefined, undefined, this);

    this._controller.window.focus();
  },

  /**
   * Wait until the download has been finished
   *
   * @param {number} aTimeout
   *        Timeout the download has to stop
   */
  waitforDownloadFinished: function SU_waitForDownloadFinished(aTimeout) {
    timeout = aTimeout ? aTimeout : TIMEOUT_UPDATE_DOWNLOAD;

    var progress =  this.getElement({type: "download_progress"});
    assert.waitFor(function () {
      return this.currentPage !== WIZARD_PAGES.downloading ||
             progress.getNode().value === '100';
    }, "Update has been finished downloading.", timeout, undefined, this);

    assert.notEqual(this.currentPage, WIZARD_PAGES.errors,
                    "Update successfully downloaded.");

    // We instantly apply the downloaded update
    assert.waitFor(function () {
      return this.currentPage !== WIZARD_PAGES.downloading;
    }, "Downloaded update has been applied.", TIMEOUT_UPDATE_APPLYING, undefined, this);
  },

  /**
   * Waits for the given page of the update dialog wizard
   */
  waitForWizardPage : function SU_waitForWizardPage(aStep) {
    assert.waitFor(function () {
      return this.currentPage === aStep;
    }, "New wizard page has been selected", undefined, undefined, this);
  }
}

/**
 * Class to handle the update channel as listed in channel-prefs.js
 */
function UpdateChannel() {
  var file = Services.dirsvc.get("PrfDef", Ci.nsIFile);
  file.append("channel-prefs.js");

  this._file = new files.File(file);
}

UpdateChannel.prototype = {
  /**
   * Return the current update channel from the default branch
   *
   * @returns {string} Current update channel
   */
  get channel() {
    return prefs.preferences.getPref('app.update.channel', '', true, null);
  },

  /**
   * Get a reference to the update-settings.ini file
   *
   * @returns {INIFile} Reference to INI file
   */
  get configFile() {
    return this._file;
  },

  /**
   * Get the default update channel
   *
   * @returns {string} Current default update channel
   */
  get defaultChannel() {
    var result = this._file.contents.match(REGEX_UPDATE_CHANNEL_PREF);
    assert.equal(result.length, 3, "Update channel value has been found");

    return result[2];
  },

  /**
   * Set default update channel
   *
   * @param {string} aChannel
   *        New default update channel
   */
  set defaultChannel(aChannel) {
    assert.ok(typeof aChannel, "string", "Update channel has been specified");

    var contents = this._file.contents;
    contents = contents.replace(REGEX_UPDATE_CHANNEL_PREF, "$1" + aChannel);
    this._file.contents = contents;
  },
};


/**
 * Initialize all the data used by update tests
 *
 * @param {boolean} aFallback
 *        True in case it is a fallback update
 */
function initUpdateTests(aFallback=false) {
  var update = new SoftwareUpdate();

  // Prepare persisted object for update results
  // If an update fails the post build will be the same as the pre build.
  persisted.update.index = 0;
  persisted.update.stagingPath = update.stagingDirectory.path;

  // Create results object with information of the unmodified pre build
  // TODO: Lets change to persisted.update.results once the issue is fixed:
  // https://github.com/mozilla/mozmill-automation/issues/175
  persisted.updates = [{
    build_pre : update.buildInfo,
    build_post : update.buildInfo,
    fallback : aFallback,
    patch : {},
    success : false,
  }];

  // If requested modify the default update channel. It will be active
  // after the next restart of the application
  if (persisted.update.channel) {
    // Backup the original content and the path of the channel-prefs.js file
    persisted.update.default_update_channel = {
      content : update.updateChannel.configFile.contents,
      path : update.updateChannel.configFile.path
    };

    update.updateChannel.defaultChannel = persisted.update.channel;
  }

  // If requested modify the list of allowed MAR channels
  if (persisted.update.allowed_mar_channels) {
    // Backup the original content and the path of the update-settings.ini file
    persisted.update.default_mar_channels = {
      content : update.marChannels.configFile.contents,
      path : update.marChannels.configFile.path
    };

    update.marChannels.add(persisted.update.allowed_mar_channels);
  }
}


// Export of variables
exports.WIZARD_PAGES = WIZARD_PAGES;

// Export of functions
exports.initUpdateTests = initUpdateTests;

// Export of classes
exports.SoftwareUpdate = SoftwareUpdate;<|MERGE_RESOLUTION|>--- conflicted
+++ resolved
@@ -14,10 +14,7 @@
 var files = require("../../lib/files");
 var prefs = require("prefs");
 var utils = require("../../lib/utils");
-<<<<<<< HEAD
-=======
 var windows = require("../../lib/windows");
->>>>>>> d5aaa13e
 
 const TIMEOUT_UPDATE_APPLYING  = 300000;
 const TIMEOUT_UPDATE_CHECK     = 30000;
@@ -422,11 +419,7 @@
    */
   checkAboutDialog : function SU_checkAboutDialog(aBrowserController) {
     aBrowserController.mainMenu.click("#aboutName");
-<<<<<<< HEAD
-    utils.handleWindow("type", "Browser:About", function (aController) {
-=======
     windows.handleWindow("type", "Browser:About", function (aController) {
->>>>>>> d5aaa13e
       var button = new elementslib.Selector(aController.window.document, "#updateButton");
       expect.ok(!button.getNode().hidden,
                 "The update button is always visible even after an update.");
@@ -492,6 +485,7 @@
             return this.currentPage ===  WIZARD_PAGES.finished ||
                    this.currentPage === WIZARD_PAGES.finishedBackground;
           }, "Final wizard page has been selected.", undefined, undefined, this);
+
         }
         break;
       case WIZARD_PAGES.finished:
@@ -666,13 +660,8 @@
    *        Mozmill controller of the browser window
    */
   waitForDialogOpen : function SU_waitForDialogOpen(aBrowserController) {
-<<<<<<< HEAD
-    this._controller = utils.handleWindow("type", "Update:Wizard",
-                                          undefined, false);
-=======
     this._controller = windows.handleWindow("type", "Update:Wizard",
                                             undefined, false);
->>>>>>> d5aaa13e
     this._wizard = this.getElement({type: "wizard"});
 
     assert.waitFor(function () {
