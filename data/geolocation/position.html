--- conflicted
+++ resolved
@@ -8,24 +8,6 @@
       result.innerHTML = aPosition.coords.latitude + " " + aPosition.coords.longitude;
     }
 
-<<<<<<< HEAD
-    function handleError(error) {
-      switch (error.code) {
-        case error.PERMISSION_DENIED:
-          result.innerHTML = "denied";
-          break;
-        case error.POSITION_UNAVAILABLE:
-          result.innerHTML = "unavailable";
-          break;
-        case error.TIMEOUT:
-          result.innerHTML = "timed_out";
-          break;
-        case error.UNKNOWN_ERROR:
-          result.innerHTML = "unknown_error";
-          break;
-        default:
-          result.innerHTML = "Unknown error code: " + error.code;
-=======
     function handleError(aError) {
       switch (aError.code) {
         case aError.PERMISSION_DENIED:
@@ -42,7 +24,6 @@
           break;
         default:
           result.innerHTML = "Unknown error code: " + aError.code;
->>>>>>> 14dbc19b
       }
     }
 
