--- conflicted
+++ resolved
@@ -1372,11 +1372,7 @@
         nodeCollector.queryNodes("#starter .addons li>a");
         break;
       case "mainFeature_collectionAddons":
-<<<<<<< HEAD
         nodeCollector.queryNodes("#fx4-collection .addons li>a");
-=======
-        nodeCollector.queryNodes("li.cloned #fx4-collection .addons li>a");
->>>>>>> 0490218e
         break;
       case "mainFeature_ryfLearnMore":
         nodeCollector.queryNodes(".ryff .more>a");
