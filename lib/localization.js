/* This Source Code Form is subject to the terms of the Mozilla Public
 * License, v. 2.0. If a copy of the MPL was not distributed with this
 * file, You can obtain one at http://mozilla.org/MPL/2.0/. */

// Include required modules
var {expect} = require("assertions");
var domUtils = require("dom-utils");
var screenshot = require("screenshot");
var utils = require("utils");

// A map translating platform dependent locales to their normalized locale
const NORMALIZATION_MAP = {
  "ja-JP-mac" : "ja"
}

/**
 * Callback function for parsing the results of testing for duplicated
 * access keys.
 *
 * This function processes the access keys found in one access keys scope
 * looking for access keys that are listed more than one time.
 * At the end, it calls the screenshot.create to create a screenshot with the
 * elements containing the broken access keys highlighted.
 *
 * @param {array of array of object} accessKeysSet
 * @param {MozmillController} controller
 */
function checkAccessKeysResults(controller, accessKeysSet) {
  // Sort the access keys to have them in a A->Z order
  var accessKeysList = accessKeysSet.sort();

  // List of access keys
  var aKeysList = [];

  // List of values to identify the access keys
  var valueList = [];

  // List of rectangles of nodes containing access keys
  var rects = [];

  // List of rectangles of nodes with broken access keys
  var badRects = [];

  // Makes lists of all access keys and the values the access keys are in
  for (var i = 0; i < accessKeysList.length; i++) {
    var accessKey = accessKeysList[i][0];
    var node = accessKeysList[i][1];

    var box = node.boxObject;

    var innerIds = [];
    var innerRects = [];

    // if the access key is already in our list, take it out to replace it
    // later
    if (accessKey == aKeysList[aKeysList.length-1]) {
      innerIds = valueList.pop();
      innerRects = rects.pop();
    }
    else {
      aKeysList.push([accessKey]);
    }

    innerIds.push(_reportNode(node));
    valueList.push(innerIds);
    innerRects.push([box.x, box.y, box.width, box.height]);
    rects.push(innerRects);
  }

  // Go through all access keys and find the duplicated ones
  for (var i = 0; i < valueList.length; i++) {
    // Only access keys contained in more than one node are the ones we are
    // looking for
    if (valueList[i].length > 1) {
      for (var j = 0; j < rects[i].length; j++) {
        badRects.push(rects[i][j]);
      }
      expect.fail('accessKey: "' + aKeysList[i] + '" found in: ' +
                  valueList[i].join(", "));
    }
  }

  // If we have found broken access keys, make a screenshot
  if (badRects.length > 0) {
    screenshot.create(controller, badRects);
  }
}

/**
 * Callback function for testing for cropped elements.
 *
 * Checks if the XUL boxObject has screen coordinates outside of
 * the screen coordinates of its parent. If there's no parent, return.
 *
 * @param {node} child
 * @returns List of boxes that can be highlighted on a screenshot
 * @type {array of array of int}
 */
function checkDimensions(child) {
  if (!child.boxObject)
    return [];
  var tolerance = 1;
  var childBox = child.boxObject;
  var parent = childBox.parentBox;

  // toplevel element or hidden elements, like script tags
  if (!parent || parent == child.element || !parent.boxObject) {
    return [];
  }
  var parentBox = parent.boxObject;

  var badRects = [];
  var pixels;

  // check for horizontal overflow bigger than the tolerance,
  // for elements higher than the tolerance
  if (childBox.offsetHeight > tolerance &&
      childBox.screenX + tolerance < parentBox.screenX) {
    pixels = parentBox.x - childBox.x;
    badRects.push([childBox.x, childBox.y, pixels,
                   childBox.height]);
    expect.fail('Node is cut off by ' + pixels +
                ' px at the left: ' + _reportNode(child) +
                '. Parent node: ' + _reportNode(parent));
  }
  if (childBox.offsetHeight > tolerance &&
      childBox.screenX + childBox.offsetWidth >
      parentBox.screenX + parentBox.offsetWidth + tolerance) {
    pixels = childBox.x + childBox.offsetWidth - parentBox.x - parentBox.offsetWidth;
    badRects.push([parentBox.x + parentBox.offsetWidth, childBox.y,
                   pixels, childBox.offsetHeight]);
    expect.fail('Node is cut off by ' + pixels +
                ' px at the right: ' + _reportNode(child) +
                '. Parent node: ' + _reportNode(parent));
  }

  // check for vertical overflow bigger than the tolerance,
  // for elements wider than the tolerance
  // We don't want to test menupopup's, as they always report the full height
  // of all items in the popup
  if (child.nodeName != 'menupopup' && parent.nodeName != 'menupopup') {
    if (childBox.offsetWidth > tolerance &&
        childBox.screenY + tolerance < parentBox.screenY) {
      pixels = parentBox.y - childBox.y;
      badRects.push([childBox.x, childBox.y,
                     childBox.offsetWidth, pixels]);
      expect.fail('Node is cut off by ' + pixels +
                  ' px at the top: ' + _reportNode(child) +
                  '. Parent node: ' + _reportNode(parent));
    }
    if (childBox.offsetWidth > tolerance &&
        childBox.screenY + childBox.offsetHeight >
        parentBox.screenY + parentBox.offsetHeight + tolerance) {
      pixels = childBox.y + childBox.offsetHeight - parentBox.y - parentBox.offsetHeight;
      badRects.push([childBox.x, parentBox.y + parentBox.offsetHeight,
                     childBox.offsetWidth, pixels]);
      expect.fail('Node is cut off by ' + pixels +
                  ' px at the bottom: ' + _reportNode(child) +
                  '. Parent node: ' + _reportNode(parent));
    }
  }

  return badRects;
}

/**
 * Filters out nodes which should not be tested because they are not in the
 * current access key scope.
 *
 * @param {node} node
 * @returns Filter status of the given node
 * @type {array of array of int}
 */
function filterAccessKeys(node) {
  // Menus will need a separate filter set
  var notAllowedLocalNames = ["menu", "menubar", "menupopup", "popupset"];

  if (!node.disabled && !node.collapsed && !node.hidden &&
      notAllowedLocalNames.indexOf(node.localName) == -1) {
    // Code specific to the preferences panes to reject out not visible nodes
    // in the panes.
    if (node.parentNode && (node.parentNode.localName == "prefwindow" &&
                            node.parentNode.currentPane.id != node.id) ||
        ((node.parentNode.localName == "tabpanels" ||
          node.parentNode.localName == "deck") &&
          node.parentNode.selectedPanel.id != node.id)) {
      return domUtils.DOMWalker.FILTER_REJECT;
      // end of the specific code
    }
    else if (node.accessKey) {
      return domUtils.DOMWalker.FILTER_ACCEPT;
    }
    else {
      return domUtils.DOMWalker.FILTER_SKIP;
    }
  }
  else {
    // we don't want to test not visible elements
    return domUtils.DOMWalker.FILTER_REJECT;
  }
}

/**
 * Filters out nodes which should not be tested because they are not visible
 *
 * @param {node} node
 * @returns Filter status of the given node
 * @type {array of array of int}
 */
function filterCroppedNodes(node) {
  if (!node.boxObject) {
    return domUtils.DOMWalker.FILTER_SKIP;
  }
  else {
    if (!node.disabled && !node.collapsed && !node.hidden) {
      // Code specific to the preferences panes to reject out not visible nodes
      // in the panes.
      if (node.parentNode && (node.parentNode.localName == "prefwindow" &&
                              node.parentNode.currentPane.id != node.id) ||
          ((node.parentNode.localName == "tabpanels" ||
            node.parentNode.localName == "deck") &&
           node.parentNode.selectedPanel.id != node.id)) {
        return domUtils.DOMWalker.FILTER_REJECT;
        // end of the specific code
      }
      else {
        return domUtils.DOMWalker.FILTER_ACCEPT;
      }
    }
    else {
      // we don't want to test not visible elements
      return domUtils.DOMWalker.FILTER_REJECT;
    }
  }
}

/**
 * Translate a possible platform specific locale to its normalized locale
 *
 * @param {String} [aLocale = utils.appInfo.locale] The locale to be mapped
 * @returns {String} Parent locale
 */
function normalizeLocale(aLocale) {
  var locale = aLocale || utils.appInfo.locale;

  if (locale in NORMALIZATION_MAP) {
    locale = NORMALIZATION_MAP[locale];
  }

  return locale;
}

/**
 * Callback function for testing access keys. To be used with the DOMWalker.
 *
 * It packs a submitted node and its access key into a double array
 *
 * @param {node} node Node containing the access key
 * @returns lower-cased access key and its node in a nested array
 * @type {array of array}
 */
function prepareAccessKey(node) {
  return [[node.accessKey.toLowerCase(), node]];
}

/**
 * Callback function for parsing the results of testing for cropped elements.
 *
 * This function calls the screenshot.create method if there is at least one
 * box.
 *
 * @param {array of array of int} boxes
 * @param {MozmillController} controller
 */
function processDimensionsResults(controller, boxes) {
  if (boxes && boxes.length > 0) {
    screenshot.create(controller, boxes);
  }
}

/**
 * Tries to return a useful string identificator of the given node
 *
 * @param {node} node
 * @returns Identificator of the node
 * @type {String}
 */
function _reportNode(node) {
  if (node.id) {
    return node.localName + "#" + node.id;
  }
  else if (node.label) {
    return node.localName + "[label=" + node.label + "]";
  }
  else if (node.value) {
    return "value: " + node.value;
<<<<<<< HEAD
  } else if (node.hasAttributes()) {
=======
  }
  else if (node.hasAttributes()) {
>>>>>>> dd8ab089
    var attrs = node.localName;
    for (var i = node.attributes.length - 1; i >= 0; i--) {
      attrs += "[" + node.attributes[i].name + "=" + node.attributes[i].value + "]";
    }
    return attrs;
  }
  else {
    return "anonymous node";
  }
}

// Export of functions
exports.checkAccessKeysResults = checkAccessKeysResults;
exports.checkDimensions = checkDimensions;
exports.filterAccessKeys = filterAccessKeys;
exports.filterCroppedNodes = filterCroppedNodes;
exports.normalizeLocale = normalizeLocale;
exports.prepareAccessKey = prepareAccessKey;
exports.processDimensionsResults = processDimensionsResults;<|MERGE_RESOLUTION|>--- conflicted
+++ resolved
@@ -294,12 +294,8 @@
   }
   else if (node.value) {
     return "value: " + node.value;
-<<<<<<< HEAD
-  } else if (node.hasAttributes()) {
-=======
   }
   else if (node.hasAttributes()) {
->>>>>>> dd8ab089
     var attrs = node.localName;
     for (var i = node.attributes.length - 1; i >= 0; i--) {
       attrs += "[" + node.attributes[i].name + "=" + node.attributes[i].value + "]";
