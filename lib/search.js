--- conflicted
+++ resolved
@@ -18,11 +18,7 @@
 var autoCompleteController = Cc["@mozilla.org/autocomplete/controller;1"].
                              getService(Ci.nsIAutoCompleteController);
 
-<<<<<<< HEAD
-const TIMEOUT_REQUEST_SUGGESTIONS = 750;
-=======
 const TIMEOUT_REQUEST_SUGGESTIONS = 5000;
->>>>>>> d12f06ac
 const TIMEOUT_INSTALL_DIALOG = 30000;
 
 // Helper lookup constants for the engine manager elements
